--- conflicted
+++ resolved
@@ -251,17 +251,10 @@
 json_application = s.create_json_application()
 http_application = s.create_http_application()
 
-<<<<<<< HEAD
 wsgi_application = WsgiMounter({
-    'soap': soap_application,
-    'json': json_application,
-    'http': http_application,
-=======
-application = WsgiMounter({
     config.get('hydra_server', 'soap_path', 'soap'): soap_application,
     config.get('hydra_server', 'json_path', 'json'): json_application,
     config.get('hydra_server', 'http_path', 'http'): http_application,
->>>>>>> fac854a5
 })
 
 for server in wsgi_application.mounts.values():
