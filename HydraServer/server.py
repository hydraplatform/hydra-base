--- conflicted
+++ resolved
@@ -69,11 +69,10 @@
 from spyne.util.wsgi_wrapper import WsgiMounter
 import socket
 
-<<<<<<< HEAD
+
 from beaker.middleware import SessionMiddleware
-=======
 from HydraServer.ui import app as ui_app
->>>>>>> 362330f9
+
 
 applications = [
     AuthenticationService,
@@ -115,35 +114,18 @@
 
     if ctx.function == AuthenticationService.login:
         return
-<<<<<<< HEAD
-
-#    if ctx.in_object is None:
-#        raise ArgumentError("RequestHeader is null")
-#    if ctx.in_header is None:
-#        raise AuthenticationError("No headers!")
+
+    if ctx.in_object is None:
+        raise ArgumentError("RequestHeader is null")
+
+    if ctx.in_header is None:
+        raise AuthenticationError("No headers!")
     session = env['beaker.session']
     if session.get('userid') is None:
         raise Fault("No Session!")
 
     ctx.in_header.user_id = session['userid']
     ctx.in_header.username = session['username']
-=======
-
-    if ctx.in_body_doc.get('sessionid'):
-        session_id=ctx.in_body_doc['sessionid'][0]
-    else:
-        session_id=ctx.in_header.sessionid
-
-    if ctx.in_object is None:
-        raise ArgumentError("RequestHeader is null")
-    if ctx.in_header is None:
-        raise AuthenticationError("No headers!")
-
-    session_db = get_session_db()
-    sess_info  = session_db.get(session_id)
-    if sess_info is None:
-        raise Fault("No Session")
->>>>>>> 362330f9
 
 
 def _on_method_context_closed(ctx):
@@ -258,14 +240,12 @@
         check_port_available(domain, port)
 
         spyne.const.xml_ns.DEFAULT_NS = 'soap_server.hydra_complexmodels'
-<<<<<<< HEAD
-        cp_wsgi_application = CherryPyWSGIServer((domain,port), application)
-=======
-        cp_wsgi_application = CherryPyWSGIServer((domain,port), application, numthreads=10)
->>>>>>> 362330f9
+
+        cp_wsgi_application = CherryPyWSGIServer((domain,port), application, numthreads=2)
 
         log.info("listening to http://%s:%s", domain, port)
         log.info("wsdl is at: http://%s:%s/soap/?wsdl", domain, port)
+
         try:
             cp_wsgi_application.start()
         except KeyboardInterrupt:
