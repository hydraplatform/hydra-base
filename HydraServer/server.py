--- conflicted
+++ resolved
@@ -11,7 +11,7 @@
 # but WITHOUT ANY WARRANTY; without even the implied warranty of
 # MERCHANTABILITY or FITNESS FOR A PARTICULAR PURPOSE.  See the
 # GNU General Public License for more details.
-# 
+#
 # You should have received a copy of the GNU General Public License
 # along with HydraPlatform.  If not, see <http://www.gnu.org/licenses/>
 #
@@ -40,7 +40,7 @@
 
 from spyne.error import Fault, ArgumentError
 
-import HydraServer.plugins 
+import HydraServer.plugins
 from HydraServer.db.model import create_resourcedata_view
 create_resourcedata_view()
 
@@ -101,7 +101,7 @@
 import traceback
 
 from cherrypy.wsgiserver import CherryPyWSGIServer
-from HydraServer.db import commit_transaction, rollback_transaction 
+from HydraServer.db import commit_transaction, rollback_transaction
 
 log = logging.getLogger(__name__)
 
@@ -111,36 +111,18 @@
 
     if ctx.function == AuthenticationService.login:
         return
-<<<<<<< HEAD
-    
-=======
-
-    if ctx.in_body_doc.get('sessionid'):
-        session_id=ctx.in_body_doc['sessionid'][0]
-    else:
-        session_id=ctx.in_header.sessionid
-
->>>>>>> 4a1fc344
-    if ctx.in_object is None:
-        raise ArgumentError("RequestHeader is null")
-    if ctx.in_header is None:
-        raise AuthenticationError("No headers!")
-<<<<<<< HEAD
+
+#    if ctx.in_object is None:
+#        raise ArgumentError("RequestHeader is null")
+#    if ctx.in_header is None:
+#        raise AuthenticationError("No headers!")
     session = env['beaker.session']
-    if session.get('user_id') is None:
+    if session.get('userid') is None:
         raise Fault("No Session!")
-    ctx.in_header.user_id = session['user_id']
+
+    ctx.in_header.user_id = session['userid']
     ctx.in_header.username = session['username']
-=======
-
-    session_db = get_session_db()
-    sess_info  = session_db.get(session_id)
-    if sess_info is None:
-        raise Fault("No Session")
-
-    ctx.in_header.user_id  = sess_info[0]
-    ctx.in_header.username = sess_info[1]
->>>>>>> 4a1fc344
+
 
 def _on_method_context_closed(ctx):
     commit_transaction()
@@ -228,7 +210,7 @@
         return app
 
     def run_server(self):
-        
+
         log.info("home_dir %s",config.get('DEFAULT', 'home_dir'))
         log.info("hydra_base_dir %s",config.get('DEFAULT', 'hydra_base_dir'))
         log.info("common_app_data_folder %s",config.get('DEFAULT', 'common_app_data_folder'))
@@ -239,10 +221,10 @@
         log.info("result_file %s",config.get('plugin', 'result_file'))
         log.info("plugin_xsd_path %s",config.get('plugin', 'plugin_xsd_path'))
         log.info("log_config_path %s",config.get('logging_conf', 'log_config_path'))
-        
+
         port = config.getint('hydra_server', 'port', 8080)
         domain = config.get('hydra_server', 'domain', '127.0.0.1')
-       
+
         check_port_available(domain, port)
 
         spyne.const.xml_ns.DEFAULT_NS = 'soap_server.hydra_complexmodels'
