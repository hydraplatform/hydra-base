--- conflicted
+++ resolved
@@ -16,11 +16,19 @@
 import logging
 log = logging.getLogger(__name__)
 
-<<<<<<< HEAD
-from HydraServer.db.model import Attr, Node, Link, ResourceGroup, Network, Project, Scenario, TemplateType, ResourceAttr, TypeAttr, ResourceScenario, Dataset
-=======
-from HydraServer.db.model import Attr, Node, Link, ResourceGroup, Network, Project, Scenario, TemplateType, ResourceAttr, TypeAttr, ResourceAttrMap
->>>>>>> 4c0047e3
+from HydraServer.db.model import Attr,\
+        Node,\
+        Link,\
+        ResourceGroup,\
+        Network,\
+        Project,\
+        Scenario,\
+        TemplateType,\
+        ResourceAttr,\
+        TypeAttr,\
+        ResourceAttrMap,\
+        ResourceScenario,\
+        Dataset
 from HydraServer.db import DBSession
 from sqlalchemy.orm.exc import NoResultFound
 from HydraLib.HydraException import HydraError, ResourceNotFoundError
@@ -281,7 +289,6 @@
 
     return resource_attrs
 
-<<<<<<< HEAD
 def check_attr_dimension(attr_id, **kwargs):
     """
         Check that the dimension of the resource attribute data is consistent
@@ -304,7 +311,7 @@
         raise HydraError("Datasets %s have a different dimension to attribute %s"%(bad_datasets, attr_id))
     
     return 'OK'
-=======
+
 def get_resource_attribute(resource_attr_id, **kwargs):
     """
         Get a specific resource attribte, by ID
@@ -470,5 +477,4 @@
                 ResourceAttrMap.resource_attr_id_b == aliased_ra.resource_attr_id,
                 aliased_ra.network_id == network_2_id)))
     
-    return qry.all()
->>>>>>> 4c0047e3
+    return qry.all()