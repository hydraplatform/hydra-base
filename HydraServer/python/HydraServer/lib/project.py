--- conflicted
+++ resolved
@@ -21,11 +21,7 @@
 from HydraServer.db import DBSession
 import network
 from sqlalchemy.orm.exc import NoResultFound
-<<<<<<< HEAD
-from sqlalchemy.orm import class_mapper
-=======
 from sqlalchemy.orm import class_mapper, joinedload_all
->>>>>>> f6c26bcc
 from sqlalchemy import and_
 from HydraServer.util.hdb import add_attributes
 from sqlalchemy.util import KeyedTuple
@@ -126,7 +122,7 @@
         raise ResourceNotFoundError("Project %s not found"%(project_name))
 
     proj_i.check_read_permission(user_id)
-    
+
     return proj_i
 
 def to_named_tuple(obj, visited_children=None, back_relationships=None, levels=None, ignore=[], extras={}):
@@ -142,11 +138,7 @@
         back_relationships = []
 
     serialized_data = {c.key: getattr(obj, c.key) for c in obj.__table__.columns}
-<<<<<<< HEAD
-    
-=======
-
->>>>>>> f6c26bcc
+
 
     #Any other non-column data to include in the keyed tuple
     for k, v in extras.items():
@@ -162,15 +154,9 @@
         else:
             serialized_data[name] = None
 
-<<<<<<< HEAD
-    
+
     visitable_relationships = [(name, rel) for name, rel in relationships.items() if name not in back_relationships]
-    
-=======
-
-    visitable_relationships = [(name, rel) for name, rel in relationships.items() if name not in back_relationships]
-
->>>>>>> f6c26bcc
+
     if levels is not None and levels > 0:
         for name, relation in visitable_relationships:
 
@@ -218,14 +204,9 @@
     for project in projects:
         project.check_read_permission(req_user_id)
 
-<<<<<<< HEAD
-    ret_projects = [to_named_tuple(p, ignore=['user'], extras={'attribute_data':[]}) for p in projects]
-    
-=======
     ret_projects = [to_named_tuple(p, ignore=['user'], extras={'attribute_data':[]}, levels=1) for p in projects]
 
 
->>>>>>> f6c26bcc
     return ret_projects
 
 
