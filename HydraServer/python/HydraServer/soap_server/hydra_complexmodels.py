# (c) Copyright 2013, 2014, University of Manchester
#
# HydraPlatform is free software: you can redistribute it and/or modify
# it under the terms of the GNU General Public License as published by
# the Free Software Foundation, either version 3 of the License, or
# (at your option) any later version.
#
# HydraPlatform is distributed in the hope that it will be useful,
# but WITHOUT ANY WARRANTY; without even the implied warranty of
# MERCHANTABILITY or FITNESS FOR A PARTICULAR PURPOSE.  See the
# GNU General Public License for more details.
#
# You should have received a copy of the GNU General Public License
# along with HydraPlatform.  If not, see <http://www.gnu.org/licenses/>
#
from spyne.model.complex import Array as SpyneArray, ComplexModel
from spyne.model.primitive import Unicode
from spyne.model.primitive import Integer
from spyne.model.primitive import Decimal
from spyne.model.primitive import AnyDict
from spyne.model.primitive import Double
from decimal import Decimal as Dec
from HydraLib.dateutil import get_datetime,\
        timestamp_to_ordinal,\
        ordinal_to_timestamp
import pandas as pd
import logging
from HydraServer.util import generate_data_hash
<<<<<<< HEAD
import json
=======
from HydraLib.HydraException import HydraError
>>>>>>> 994eb6bd

NS = "soap_server.hydra_complexmodels"
log = logging.getLogger(__name__)

def get_timestamp(ordinal):
    if ordinal is None:
        return None

    if type(ordinal) in (str, unicode):
        ordinal = Dec(ordinal)
    timestamp = str(ordinal_to_timestamp(ordinal))
    return timestamp


ref_id_map = {
    'NODE'     : 'node_id',
    'LINK'     : 'link_id',
    'GROUP'    : 'group_id',
    'NETWORK'  : 'network_id',
    'SCENARIO' : 'scenario_id',
    'PROJECT'  : 'project_id'
}


class HydraComplexModel(ComplexModel):
    __namespace__ = 'soap_server.hydra_complexmodels'

class LoginResponse(HydraComplexModel):
    """
    """
    __namespace__ = 'soap_server.hydra_complexmodels'
    _type_info = [
        ('session_id', Unicode(min_occurs=1)),
        ('user_id',    Integer(min_occurs=1)),
    ]

class ResourceData(HydraComplexModel):
    """
        An object which represents a resource attr, resource scenario and dataset
        all in one.


        * **attr_id:** The ID of the attribute to which this data belongs
        * **scenario_id:** The ID of the scenario in which this data has been assigned
        * **resource_attr_id:** The unique ID representing the attribute and resource combination
        * **ref_key:** Indentifies the type of resource to which this dataset is attached. Can be 'NODE', 'LINK', 'GROUP', 'NETWORK' or 'PROJECT'
        * **ref_id:** The ID of the node, link, group, network, or project in question
        * **attr_is_var:** Flag to indicate whether this resource's attribute is a variable and hence should be filled in by a model
        * **dataset_id:** The ID of the dataset which has been assigned to the resource attribute
        * **dataset_type:** The type of the dataset -- can be scalar, descriptor, array or timeseries
        * **dataset_dimension:** The dimension of the dataset (This MUST match the dimension of the attribute)
        * **dataset_unit:** The unit of the dataset.
        * **dataset_name:** The name of the dataset. Most likely used for distinguishing similar datasets or searching for datasets
        * **dataset_frequency:** The frequency of the timesteps in a timeseries. Only applicable if the dataset has a type 'timeseries'
        * **dataset_hidden:** Indicates whether the dataset is hidden, in which case only authorised users can use the dataset.
        * **dataset_metadata:**: A dictionary of the metadata associated with the dataset. For example: {'created_by': "User 1", "source":"Import from CSV"}
        * **dataset_value:**
            Depending on what the dataset_type is, this can be a decimal value, a freeform
            string or a JSON string.
            For a timeseries for example, the datasset_value looks like:
            '{
                "H1" : {\n
                        "2014/09/04 16:46:12:00":1,\n
                        "2014/09/05 16:46:12:00":2,\n
                        "2014/09/06 16:46:12:00":3,\n
                        "2014/09/07 16:46:12:00":4},\n

                "H2" : {\n
                        "2014/09/04 16:46:12:00":10,\n
                        "2014/09/05 16:46:12:00":20,\n
                        "2014/09/06 16:46:12:00":30,\n
                        "2014/09/07 16:46:12:00":40},\n

                "H3" :  {\n
                        "2014/09/04 16:46:12:00":100,\n
                        "2014/09/05 16:46:12:00":200,\n
                        "2014/09/06 16:46:12:00":300,\n
                        "2014/09/07 16:46:12:00":400}\n
            }'

    """
    _type_info = [
        ('attr_id',            Unicode(default=None)),
        ('scenario_id',        Unicode(default=None)),
        ('resource_attr_id',   Unicode(default=None)),
        ('ref_id',             Unicode(default=None)),
        ('ref_key',            Unicode(default=None)),
        ('attr_is_var',        Unicode(default=None)),
        ('dataset_id',         Unicode(default=None)),
        ('dataset_type',       Unicode(default=None)),
        ('dataset_dimension',  Unicode(default=None)),
        ('dataset_unit',       Unicode(default=None)),
        ('dataset_name',       Unicode(default=None)),
        ('dataset_value',      Unicode(default=None)),
        ('dataset_frequency',  Unicode(default=None)),
        ('dataset_hidden',     Unicode(default=None)),
        ('dataset_metadata',   Unicode(default=None)),
    ]

    def __init__(self, resourceattr=None):

        super(ResourceData, self).__init__()
        if  resourceattr is None:
            return

        ra = resourceattr

        self.attr_id = str(ra.attr_id)
        self.resource_attr_id = str(ra.resource_attr_id)
        self.ref_key = str(ra.ref_key)
        self.ref_id  = str(getattr(ra, ref_id_map[self.ref_key]))

        self.source = ra.source
        self.scenario_id = str(ra.scenario_id)

        self.dataset_hidden    = ra.hidden
        self.dataset_id        = str(ra.dataset_id)
        self.dataset_type      = ra.data_type
        self.dataset_name      = ra.data_name

        self.dataset_dimension = ra.data_dimen
        self.dataset_unit      = ra.data_units
        self.dataset_frequency = ra.frequency
        self.dataset_value     = ra.value

        self.metadata = {}
        for m in ra.metadata:
            self.metadata[m.metadata_name] = m.metadata_val

        self.metadata = json.dumps(self.metadata)

class Dataset(HydraComplexModel):
    """
    """
    _type_info = [
        ('id',               Integer(min_occurs=0, default=None)),
        ('type',             Unicode),
        ('dimension',        Unicode(min_occurs=0, default='dimensionless')),
        ('unit',             Unicode(min_occurs=1, default=None)),
        ('name',             Unicode(min_occurs=1, default=None)),
        ('value',            Unicode(min_occurs=1, default=None)),
        ('hidden',           Unicode(min_occurs=0, default='N', pattern="[YN]")),
        ('created_by',       Integer(min_occurs=0, default=None)),
        ('cr_date',          Unicode(min_occurs=0, default=None)),
        ('metadata',         Unicode(min_occurs=0, default=None)),
    ]

    def __init__(self, parent=None):
        super(Dataset, self).__init__()
        if  parent is None:
            return

        self.hidden    = parent.hidden
        self.id        = parent.dataset_id
        self.type      = parent.data_type
        self.name      = parent.data_name
        self.created_by = parent.created_by
        self.cr_date    = str(parent.cr_date)

        self.dimension = parent.data_dimen
        self.unit      = parent.data_units
        self.value = None
        if parent.value is not None:
            self.value = parent.value

        metadata = {}
        for m in parent.metadata:
            metadata[m.metadata_name] = m.metadata_val
        self.metadata = json.dumps(metadata)

    def parse_value(self):
        """
            Turn the value of an incoming dataset into a hydra-friendly value.
        """

        #attr_data.value is a dictionary,
        #but the keys have namespaces which must be stripped.
        data = str(self.value)

        log.debug("Parsing %s", data)

        if data is None:
            log.warn("Cannot parse dataset. No value specified.")
            return None

        data_type = self.type

        if data_type == 'descriptor':
<<<<<<< HEAD
            descriptor = data
            return str(descriptor)
=======
            descriptor = data['desc_val'];
            if type(descriptor) is list:
                descriptor = descriptor[0]
            return descriptor
        elif data_type == 'scalar':
            scalar = data['param_value']
            if type(scalar) is list:
                scalar = scalar[0]
            try:
                float(scalar)
            except ValueError:
                raise HydraError("Invalid scalar value %s"%scalar)
            return scalar
>>>>>>> 994eb6bd
        elif data_type == 'timeseries':
            timeseries_pd = pd.read_json(data)

            #Epoch doesn't work here because dates before 1970 are not
            # supported in read_json. Ridiculous.
            ts = timeseries_pd.to_json(date_format='iso', date_unit='ns')

            return ts
<<<<<<< HEAD
        elif data_type == 'scalar':
            scalar = data
            return scalar
=======
        elif data_type == 'eqtimeseries':
            start_time = data['start_time']
            frequency  = data['frequency']
            arr_data   = data['arr_data']
            if type(start_time) is list:
                start_time = start_time[0]
                frequency = frequency[0]
                arr_data = arr_data[0]
            start_time = timestamp_to_ordinal(start_time)

            log.info(arr_data)
            try:
                val = eval(arr_data)
            except:
                val = self.parse_array(arr_data)

            arr_data   = str(val)

            return (start_time, frequency, arr_data)
>>>>>>> 994eb6bd
        elif data_type == 'array':
            #check to make sure this is valid json
            val = json.loads(data)

            return json.dumps(val)

    def get_metadata_as_dict(self, user_id=None, source=None):

        if self.metadata is None:
            return {}

        metadata_dict = {}

        if type(self.metadata) == dict:
            metadata_dict = self.metadata
        else:
            metadata_dict = json.loads(self.metadata)

        #These should be set on all datasests by default, but we don't
        #want to enforce this rigidly
        if user_id is not None and 'user_id' not in metadata_dict.keys():
            metadata_dict['user_id'] = str(user_id)

        if source is not None and 'source' not in metadata_dict.keys():
            metadata_dict['source'] = str(source)

        return metadata_dict

    def get_hash(self, val, metadata):

        if metadata is None:
            metadata = self.get_metadata()

        if val is None:
            value = self.parse_value()
        else:
            value = val

        dataset_dict = {'data_name' : self.name,
                    'data_units': self.unit,
                    'data_dimen': self.dimension,
                    'data_type' : self.type.lower(),
                    'value'     : value,
                    'metadata'  : metadata,}

        data_hash = generate_data_hash(dataset_dict)

        return data_hash

class DatasetCollection(HydraComplexModel):
    _type_info = [
        ('collection_name', Unicode(default=None)),
        ('collection_id'  , Integer(default=None)),
        ('dataset_ids',   SpyneArray(Integer)),
        ('cr_date',       Unicode(default=None)),
    ]

    def __init__(self, parent=None):
        super(DatasetCollection, self).__init__()
        if  parent is None:
            return
        self.collection_name = parent.collection_name
        self.collection_id   = parent.collection_id
        self.dataset_ids = [d.dataset_id for d in parent.items]
        self.cr_date = str(parent.cr_date)

class Attr(HydraComplexModel):
    """
    """
    _type_info = [
        ('id', Integer(default=None)),
        ('name', Unicode(default=None)),
        ('dimen', Unicode(default=None)),
        ('cr_date', Unicode(default=None)),
    ]

    def __init__(self, parent=None):
        super(Attr, self).__init__()
        if  parent is None:
            return
        self.id = parent.attr_id
        self.name = parent.attr_name
        self.dimen = parent.attr_dimen
        self.cr_date = str(parent.cr_date)

class ResourceScenario(HydraComplexModel):
    """
    """
    _type_info = [
        ('resource_attr_id', Integer(default=None)),
        ('attr_id',          Integer(default=None)),
        ('value',            Dataset),
        ('source',           Unicode),
        ('cr_date',       Unicode(default=None)),
    ]

    def __init__(self, parent=None, attr_id=None):
        super(ResourceScenario, self).__init__()
        if parent is None:
            return
        self.resource_attr_id = parent.resource_attr_id
        self.attr_id          = attr_id if attr_id is not None else parent.resourceattr.attr_id

        self.value = Dataset(parent.dataset)
        self.source = parent.source
        self.cr_date = str(parent.cr_date)

class ResourceAttr(HydraComplexModel):
    """
    """
    _type_info = [
        ('id',      Integer(min_occurs=0, default=None)),
        ('attr_id', Integer(default=None)),
        ('ref_id',  Integer(min_occurs=0, default=None)),
        ('ref_key', Unicode(min_occurs=0, default=None)),
        ('attr_is_var', Unicode(min_occurs=0, default='N')),
        ('resourcescenario', ResourceScenario),
        ('cr_date', Unicode(default=None)),
    ]

    def __init__(self, parent=None):
        super(ResourceAttr, self).__init__()
        if  parent is None:
            return
        self.id = parent.resource_attr_id
        self.attr_id = parent.attr_id
        self.ref_key  = parent.ref_key
        self.cr_date = str(parent.cr_date)
        if parent.ref_key == 'NETWORK':
            self.ref_id = parent.network_id
        elif parent.ref_key  == 'NODE':
            self.ref_id = parent.node_id
        elif parent.ref_key == 'LINK':
            self.ref_id = parent.link_id
        elif parent.ref_key == 'GROUP':
            parent.ref_id = parent.group_id

        self.attr_is_var = parent.attr_is_var
        #This should be set externally as it is not related to its parent.
        self.resourcescenario = None


class ResourceTypeDef(HydraComplexModel):
    """
    """
    _type_info = [
        ('ref_key', Unicode(default=None)),
        ('ref_id',  Integer(default=None)),
        ('type_id', Integer(default=None)),
    ]

class TypeAttr(HydraComplexModel):
    """
    """
    _type_info = [
        ('attr_id',            Integer(min_occurs=1, max_occurs=1)),
        ('attr_name',          Unicode(default=None)),
        ('type_id',            Integer(default=None)),
        ('data_type',          Unicode(default=None)),
        ('dimension',          Unicode(default=None)),
        ('unit',               Unicode(default=None)),
        ('default_dataset_id', Integer(default=None)),
        ('data_restriction',   AnyDict(default=None)),
        ('is_var',             Unicode(default=None)),
        ('cr_date',            Unicode(default=None)),
    ]

    def __init__(self, parent=None):
        super(TypeAttr, self).__init__()
        if  parent is None:
            return

        self.attr_id   = parent.attr_id
        attr = parent.get_attr()
        if attr is not None:
            self.attr_name = attr.attr_name
            self.dimension = attr.attr_dimen
        else:
            self.attr_name = None
            self.dimension = None

        self.type_id   = parent.type_id
        self.data_type = parent.data_type
        self.unit      = parent.unit
        self.default_dataset_id = self.default_dataset_id
        self.cr_date = str(parent.cr_date)
        if parent.data_restriction is not None:
            self.data_restriction = eval(parent.data_restriction)
            for k, v in self.data_restriction.items():
                self.data_restriction[k] = [v]
        else:
            self.data_restriction = {}
        self.is_var = parent.attr_is_var

class TemplateType(HydraComplexModel):
    """
    """
    _type_info = [
        ('id',          Integer(default=None)),
        ('name',        Unicode(default=None)),
        ('resource_type', Unicode(values=['GROUP', 'NODE', 'LINK', 'NETWORK'], default=None)),
        ('alias',       Unicode(default=None)),
        ('layout',      AnyDict(min_occurs=0, max_occurs=1, default=None)),
        ('template_id', Integer(min_occurs=1, default=None)),
        ('typeattrs',   SpyneArray(TypeAttr)),
        ('cr_date',     Unicode(default=None)),
    ]

    def __init__(self, parent=None):
        super(TemplateType, self).__init__()
        if parent is None:
            return

        self.id        = parent.type_id
        self.name      = parent.type_name
        self.alias     = parent.alias
        self.resource_type = parent.resource_type
        self.cr_date = str(parent.cr_date)
        if parent.layout is not None:
            self.layout    = eval(parent.layout)
        else:
            self.layout = {}
        self.template_id  = parent.template_id

        typeattrs = []
        for typeattr in parent.typeattrs:
            typeattrs.append(TypeAttr(typeattr))

        self.typeattrs = typeattrs

class Template(HydraComplexModel):
    """
    """
    _type_info = [
        ('id',        Integer(default=None)),
        ('name',      Unicode(default=None)),
        ('layout',    AnyDict(min_occurs=0, max_occurs=1, default=None)),
        ('types',     SpyneArray(TemplateType)),
        ('cr_date',   Unicode(default=None)),
    ]

    def __init__(self, parent=None):
        super(Template, self).__init__()
        if parent is None:
            return

        self.name   = parent.template_name
        self.id     = parent.template_id
        self.cr_date = str(parent.cr_date)
        if parent.layout is not None:
            self.layout    = eval(parent.layout)
        else:
            self.layout = {}

        types = []
        for templatetype in parent.templatetypes:
            types.append(TemplateType(templatetype))
        self.types = types

class TypeSummary(HydraComplexModel):
    """
    """
    _type_info = [
        ('name',    Unicode),
        ('id',      Integer),
        ('template_name', Unicode),
        ('template_id', Integer),
    ]

    def __init__(self, parent=None):
        super(TypeSummary, self).__init__()

        if parent is None:
            return

        self.name          = parent.type_name
        self.id            = parent.type_id
        self.template_name = parent.template.template_name
        self.template_id   = parent.template_id

class Resource(HydraComplexModel):
    """
    """

    def get_layout(self):
        if hasattr(self, 'layout') and self.layout is not None:
            return str(self.layout).replace('{%s}'%NS, '')
        else:
            return None


class ResourceSummary(HydraComplexModel):
    """
    """
    _type_info = [
        ('ref_key', Unicode(default=None)),
        ('id',  Integer(default=None)),
        ('name',        Unicode(default=None)),
        ('description', Unicode(min_occurs=1, default="")),
        ('attributes',  SpyneArray(ResourceAttr)),
        ('types',       SpyneArray(TypeSummary)),
    ]

    def __init__(self, parent=None):
        super(ResourceSummary, self).__init__()

        if parent is None:
            parent
        if hasattr(parent, 'node_id'):
            self.ref_key = 'NODE'
            self.id   = parent.node_id
            self.name = parent.node_name
            self.description = parent.node_description
        elif hasattr(parent, 'link_id'):
            self.ref_key = 'LINK'
            self.id   = parent.link_id
            self.name = parent.link_name
            self.description = parent.link_description
        elif hasattr(parent, 'group_id'):
            self.ref_key = 'GROUP'
            self.id   = parent.group_id
            self.name = parent.group_name
            self.description = parent.group_description

        self.attributes = [ResourceAttr(ra) for ra in parent.attributes]
        self.types = [TypeSummary(t.templatetype) for t in parent.types]

class Node(Resource):
    """
    """
    _type_info = [
        ('id',          Integer(default=None)),
        ('name',        Unicode(default=None)),
        ('description', Unicode(min_occurs=1, default="")),
        ('layout',      AnyDict(min_occurs=0, max_occurs=1, default=None)),
        ('x',           Decimal(min_occurs=1, default=0)),
        ('y',           Decimal(min_occurs=1, default=0)),
        ('status',      Unicode(default='A', pattern="[AX]")),
        ('attributes',  SpyneArray(ResourceAttr)),
        ('types',       SpyneArray(TypeSummary)),
        ('cr_date',     Unicode(default=None)),
    ]

    def __init__(self, parent=None, summary=False):
        super(Node, self).__init__()

        if parent is None:
            return


        self.id = parent.node_id
        self.name = parent.node_name
        self.x = parent.node_x
        self.y = parent.node_y
        self.description = parent.node_description
        self.cr_date = str(parent.cr_date)
        if parent.node_layout not in (None, ""):
            self.layout    = eval(parent.node_layout)
        else:
            self.layout = {}
        self.status = parent.status
        if summary is False:
            self.attributes = [ResourceAttr(a) for a in parent.attributes]
        self.types = [TypeSummary(t.templatetype) for t in parent.types]



class Link(Resource):
    """
    """
    _type_info = [
        ('id',          Integer(default=None)),
        ('name',        Unicode(default=None)),
        ('description', Unicode(min_occurs=1, default="")),
        ('layout',      AnyDict(min_occurs=0, max_occurs=1, default=None)),
        ('node_1_id',   Integer(default=None)),
        ('node_2_id',   Integer(default=None)),
        ('status',      Unicode(default='A', pattern="[AX]")),
        ('attributes',  SpyneArray(ResourceAttr)),
        ('types',       SpyneArray(TypeSummary)),
        ('cr_date',     Unicode(default=None)),
    ]

    def __init__(self, parent=None, summary=False):
        super(Link, self).__init__()

        if parent is None:
            return


        self.id = parent.link_id
        self.name = parent.link_name
        self.node_1_id = parent.node_1_id
        self.node_2_id = parent.node_2_id
        self.description = parent.link_description
        self.cr_date = str(parent.cr_date)

        if parent.link_layout not in (None, "") :
            self.layout    = eval(parent.link_layout)
        else:
            self.layout = {}
        self.status    = parent.status
        if summary is False:


            self.attributes = [ResourceAttr(a) for a in parent.attributes]
        self.types = [TypeSummary(t.templatetype) for t in parent.types]


class AttributeData(HydraComplexModel):
    """
        A class which is returned by the server when a request is made
        for the data associated with an attribute.
    """
    _type_info = [
        ('resourceattrs', SpyneArray(ResourceAttr)),
        ('resourcescenarios', SpyneArray(ResourceScenario)),
    ]

class ResourceGroupItem(HydraComplexModel):
    """
    """
    _type_info = [
        ('id',       Integer(default=None)),
        ('ref_id',   Integer(default=None)),
        ('ref_key',  Unicode(default=None)),
        ('group_id', Integer(default=None)),
        ('cr_date',     Unicode(default=None)),
    ]

    def __init__(self, parent=None):
        super(ResourceGroupItem, self).__init__()
        if parent is None:
            return
        self.id = parent.item_id
        self.group_id = parent.group_id
        self.ref_key = parent.ref_key
        self.cr_date     = str(parent.cr_date)
        if self.ref_key == 'NODE':
            self.ref_id = parent.node_id
        elif self.ref_key == 'LINK':
            self.ref_id = parent.link_id
        elif self.ref_key == 'GROUP':
            self.ref_id = parent.subgroup_id

class ResourceGroup(HydraComplexModel):
    """
    """
    _type_info = [
        ('id',          Integer(default=None)),
        ('network_id',  Integer(default=None)),
        ('name',        Unicode(default=None)),
        ('description', Unicode(min_occurs=1, default="")),
        ('status',      Unicode(default='A', pattern="[AX]")),
        ('attributes',  SpyneArray(ResourceAttr)),
        ('types',       SpyneArray(TypeSummary)),
        ('cr_date',     Unicode(default=None)),
    ]

    def __init__(self, parent=None, summary=False):
        super(ResourceGroup, self).__init__()

        if parent is None:
            return

        self.name        = parent.group_name
        self.id          = parent.group_id
        self.description = parent.group_description
        self.status      = parent.status
        self.network_id  = parent.network_id
        self.cr_date     = str(parent.cr_date)

        self.types       = [TypeSummary(t.templatetype) for t in parent.types]

        if summary is False:
            self.attributes  = [ResourceAttr(a) for a in parent.attributes]

class Scenario(Resource):
    """
    """
    _type_info = [
        ('id',                   Integer(default=None)),
        ('name',                 Unicode(default=None)),
        ('description',          Unicode(min_occurs=1, default="")),
        ('network_id',           Integer(default=None)),
        ('layout',               AnyDict(min_occurs=0, max_occurs=1, default=None)),
        ('status',               Unicode(default='A', pattern="[AX]")),
        ('locked',               Unicode(default='N', pattern="[YN]")),
        ('start_time',           Unicode(default=None)),
        ('end_time',             Unicode(default=None)),
        ('created_by',           Integer(default=None)),
        ('cr_date',              Unicode(default=None)),
        ('time_step',            Unicode(default=None)),
        ('resourcescenarios',    SpyneArray(ResourceScenario, default=None)),
        ('resourcegroupitems',   SpyneArray(ResourceGroupItem, default=None)),
    ]

    def __init__(self, parent=None, summary=False):
        super(Scenario, self).__init__()

        if parent is None:
            return
        self.id = parent.scenario_id
        self.name = parent.scenario_name
        self.description = parent.scenario_description

        if parent.scenario_layout not in (None, ""):
            self.layout    = eval(parent.scenario_layout)
        else:
            self.layout = {}

        self.network_id = parent.network_id
        self.status = parent.status
        self.locked = parent.locked
        self.start_time = get_timestamp(parent.start_time)
        self.end_time = get_timestamp(parent.end_time)
        self.time_step = parent.time_step
        self.created_by = parent.created_by
        self.cr_date    = str(parent.cr_date)
        if summary is False:
            self.resourcescenarios = [ResourceScenario(rs) for rs in parent.resourcescenarios]
            self.resourcegroupitems = [ResourceGroupItem(rgi) for rgi in parent.resourcegroupitems]
        else:
            self.resourcescenarios = []
            self.resourcegroupitems = []

class Rule(HydraComplexModel):
    """
    """
    _type_info = [
        ('id', Integer),
        ('name', Unicode),
        ('description', Unicode),
        ('scenario_id', Integer),
        ('ref_key', Unicode),
        ('ref_id', Integer),
        ('text', Unicode),
        ('cr_date', Unicode(default=None)),
    ]

    def __init__(self, parent=None):
        super(Rule, self).__init__()
        if parent is None:
            return

        self.id = parent.rule_id
        self.name = parent.rule_name
        self.description = parent.rule_description
        self.ref_key = parent.ref_key
        if self.ref_key == 'NETWORK':
            self.ref_id = parent.network_id
        elif self.ref_key == 'NODE':
            self.ref_id = parent.node_id
        elif self.ref_key == 'LINK':
            self.ref_id = parent.link_id
        elif self.ref_key == 'GROUP':
            self.ref_id = parent.group_id

        self.scenario_id = parent.scenario_id
        self.text        = parent.rule_text
        self.cr_date    = str(parent.cr_date)

class Note(HydraComplexModel):
    """
    """
    _type_info = [
        ('id', Integer),
        ('ref_key', Unicode),
        ('ref_id', Integer),
        ('text', Unicode),
        ('created_by', Integer),
        ('cr_date', Unicode),
    ]

    def __init__(self, parent=None):
        super(Note, self).__init__()
        if parent is None:
            return

        self.id = parent.note_id
        self.ref_key = parent.ref_key
        if self.ref_key == 'NETWORK':
            self.ref_id = parent.network_id
        elif self.ref_key == 'NODE':
            self.ref_id = parent.node_id
        elif self.ref_key == 'LINK':
            self.ref_id = parent.link_id
        elif self.ref_key == 'GROUP':
            self.ref_id = parent.group_id
        elif self.ref_key == 'SCENARIO':
            self.ref_id = parent.scenario_id
        elif self.ref_key == 'PROJECT':
            self.ref_id = parent.project_id

        self.text        = parent.note_text
        self.created_by  = parent.created_by
        self.cr_date     = str(parent.cr_date)


class ResourceGroupDiff(HydraComplexModel):
    """
    """
    _type_info = [
       ('scenario_1_items', SpyneArray(ResourceGroupItem)),
       ('scenario_2_items', SpyneArray(ResourceGroupItem))
    ]

    def __init__(self, parent=None):
        super(ResourceGroupDiff, self).__init__()

        if parent is None:
            return

        self.scenario_1_items = [ResourceGroupItem(rs) for rs in parent['scenario_1_items']]
        self.scenario_2_items = [ResourceGroupItem(rs) for rs in parent['scenario_2_items']]

class ResourceScenarioDiff(HydraComplexModel):
    """
    """
    _type_info = [
        ('resource_attr_id',     Integer(default=None)),
        ('scenario_1_dataset',   Dataset),
        ('scenario_2_dataset',   Dataset),
    ]

    def __init__(self, parent=None):
        super(ResourceScenarioDiff, self).__init__()

        if parent is None:
            return

        self.resource_attr_id   = parent['resource_attr_id']

        self.scenario_1_dataset = Dataset(parent['scenario_1_dataset'])
        self.scenario_2_dataset = Dataset(parent['scenario_2_dataset'])

class ScenarioDiff(HydraComplexModel):
    """
    """
    _type_info = [
        ('resourcescenarios',    SpyneArray(ResourceScenarioDiff)),
        ('groups',               ResourceGroupDiff),
    ]

    def __init__(self, parent=None):
        super(ScenarioDiff, self).__init__()

        if parent is None:
            return

        self.resourcescenarios = [ResourceScenarioDiff(rd) for rd in parent['resourcescenarios']]
        self.groups = ResourceGroupDiff(parent['groups'])

class Network(Resource):
    """
    """
    _type_info = [
        ('project_id',          Integer(default=None)),
        ('id',                  Integer(default=None)),
        ('name',                Unicode(default=None)),
        ('description',         Unicode(min_occurs=1, default=None)),
        ('created_by',          Integer(default=None)),
        ('cr_date',             Unicode(default=None)),
        ('layout',              AnyDict(min_occurs=0, max_occurs=1, default=None)),
        ('status',              Unicode(default='A', pattern="[AX]")),
        ('attributes',          SpyneArray(ResourceAttr)),
        ('scenarios',           SpyneArray(Scenario)),
        ('nodes',               SpyneArray(Node)),
        ('links',               SpyneArray(Link)),
        ('resourcegroups',      SpyneArray(ResourceGroup)),
        ('types',               SpyneArray(TypeSummary)),
        ('projection',          Unicode(default=None)),
    ]

    def __init__(self, parent=None, summary=False):
        super(Network, self).__init__()

        if parent is None:
            return
        self.project_id = parent.project_id
        self.id         = parent.network_id
        self.name       = parent.network_name
        self.description = parent.network_description
        self.created_by  = parent.created_by
        self.cr_date     = str(parent.cr_date)
        if parent.network_layout not in (None, ""):
            self.layout    = eval(parent.network_layout)
        else:
            self.layout = {}
        self.status      = parent.status
        self.scenarios   = [Scenario(s, summary) for s in parent.scenarios]
        self.nodes       = [Node(n, summary) for n in parent.nodes]
        self.links       = [Link(l, summary) for l in parent.links]
        self.resourcegroups = [ResourceGroup(rg, summary) for rg in parent.resourcegroups]
        self.types          = [TypeSummary(t.templatetype) for t in parent.types]
        self.projection  = parent.projection

        if summary is False:
            self.attributes  = [ResourceAttr(ra) for ra in parent.attributes]

class NetworkExtents(HydraComplexModel):
    """
    """
    _type_info = [
        ('network_id', Integer(default=None)),
        ('min_x',      Decimal(default=0)),
        ('min_y',      Decimal(default=0)),
        ('max_x',      Decimal(default=0)),
        ('max_y',      Decimal(default=0)),
    ]

    def __init__(self, parent=None):
        super(NetworkExtents, self).__init__()

        if parent is None:
            return

        self.network_id = parent.network_id
        self.min_x = parent.min_x
        self.min_y = parent.min_y
        self.max_x = parent.max_x
        self.max_y = parent.max_y

class Project(Resource):
    """
    """
    _type_info = [
        ('id',          Integer(default=None)),
        ('name',        Unicode(default=None)),
        ('description', Unicode(default=None)),
        ('status',      Unicode(default='A', pattern="[AX]")),
        ('cr_date',     Unicode(default=None)),
        ('created_by',  Integer(default=None)),
        ('attributes',  SpyneArray(ResourceAttr)),
        ('attribute_data', SpyneArray(ResourceScenario)),
    ]

    def __init__(self, parent=None):
        super(Project, self).__init__()

        if parent is None:
            return

        self.id = parent.project_id
        self.name = parent.project_name
        self.description = parent.project_description
        self.status      = parent.status
        self.cr_date     = str(parent.cr_date)
        self.created_by  = parent.created_by
        self.attributes  = [ResourceAttr(ra) for ra in parent.attributes]
        self.attribute_data  = [ResourceScenario(rs) for rs in parent.attribute_data]

class ProjectSummary(Resource):
    """
    """
    _type_info = [
        ('id',          Integer(default=None)),
        ('name',        Unicode(default=None)),
        ('description', Unicode(default=None)),
        ('cr_date',     Unicode(default=None)),
        ('created_by',  Integer(default=None)),
    ]

    def __init__(self, parent=None):
        super(ProjectSummary, self).__init__()

        if parent is None:
            return
        self.id = parent.project_id
        self.name = parent.project_name
        self.description = parent.project_description
        self.cr_date = str(parent.cr_date)
        self.created_by = parent.created_by

class User(HydraComplexModel):
    """
    """
    _type_info = [
        ('id',  Integer),
        ('username', Unicode(default=None)),
        ('display_name', Unicode(default=None)),
        ('password', Unicode(default=None)),
    ]

    def __init__(self, parent=None):
        super(User, self).__init__()

        if parent is None:
            return

        self.id = parent.user_id
        self.username = parent.username
        self.display_name = parent.display_name
        self.password     = parent.password

class Perm(HydraComplexModel):
    """
    """
    _type_info = [
        ('id',   Integer),
        ('name', Unicode),
        ('code', Unicode),
    ]

    def __init__(self, parent=None):
        super(Perm, self).__init__()

        if parent is None:
            return

        self.id   = parent.perm_id
        self.name = parent.perm_name
        self.code = parent.perm_code

class RoleUser(HydraComplexModel):
    """
    """
    _type_info = [
        ('user_id',  Integer),
    ]
    def __init__(self, parent=None):
        super(RoleUser, self).__init__()

        if parent is None:
            return

        self.user_id = parent.user.user_id

class RolePerm(HydraComplexModel):
    """
    """
    _type_info = [
        ('perm_id',   Integer),
    ]

    def __init__(self, parent=None):
        super(RolePerm, self).__init__()

        if parent is None:
            return

        self.perm_id = parent.perm_id

class Role(HydraComplexModel):
    """
    """
    _type_info = [
        ('id',     Integer),
        ('name',   Unicode),
        ('code',   Unicode),
        ('roleperms', SpyneArray(RolePerm)),
        ('roleusers', SpyneArray(RoleUser)),
    ]

    def __init__(self, parent=None):
        super(Role, self).__init__()

        if parent is None:
            return

        self.id = parent.role_id
        self.name = parent.role_name
        self.code = parent.role_code
        self.roleperms = [RolePerm(rp) for rp in parent.roleperms]
        self.roleusers = [RoleUser(ru) for ru in parent.roleusers]

class PluginParam(HydraComplexModel):
    """
    """
    _type_info = [
        ('name',        Unicode),
        ('value',       Unicode),
    ]

    def __init__(self, parent=None):
        super(PluginParam, self).__init__()

        if parent is None:
            return

        self.name = parent.name
        self.value = parent.value


class Plugin(HydraComplexModel):
    """
    """
    _type_info = [
        ('name',        Unicode),
        ('location',    Unicode),
        ('params',      SpyneArray(PluginParam)),
    ]

    def __init__(self, parent=None):
        super(Plugin, self).__init__()

        if parent is None:
            return

        self.name = parent.name
        self.location = parent.location
        self.params = [PluginParam(pp) for pp in parent.params]


class ProjectOwner(HydraComplexModel):
    """
    """
    _type_info = [
        ('project_id',   Integer),
        ('user_id',  Integer),
        ('edit',     Unicode),
        ('view',     Unicode)
    ]
    def __init__(self, parent=None):
        super(ProjectOwner, self).__init__()

        if parent is None:
            return
        self.project_id = parent.project_id
        self.user_id    = parent.user_id
        self.edit       = parent.edit
        self.view       = parent.view

class DatasetOwner(HydraComplexModel):
    """
    """
    _type_info = [
        ('dataset_id',   Integer),
        ('user_id',  Integer),
        ('edit',     Unicode),
        ('view',     Unicode)
    ]
    def __init__(self, parent=None):
        super(DatasetOwner, self).__init__()

        if parent is None:
            return
        self.dataset_id = parent.dataset_id
        self.user_id    = parent.user_id
        self.edit       = parent.edit
        self.view       = parent.view

class NetworkOwner(HydraComplexModel):
    """
    """
    _type_info = [
        ('network_id',   Integer),
        ('user_id',  Integer),
        ('edit',     Unicode),
        ('view',     Unicode)
    ]
    def __init__(self, parent=None):
        super(NetworkOwner, self).__init__()

        if parent is None:
            return
        self.network_id = parent.network_id
        self.user_id    = parent.user_id
        self.edit       = parent.edit
        self.view       = parent.view


class Unit(HydraComplexModel):
    """
    """
    _type_info = [
        ('name', Unicode),
        ('abbr', Unicode),
        ('cf', Double),
        ('lf', Double),
        ('info', Unicode),
        ('dimension', Unicode),
    ]

    def __init__(self, parent=None):
        super(Unit, self).__init__()

        if parent is None:
            return
        self.name = parent.name
        self.abbr = parent.abbr
        self.cf   = parent.cf
        self.lf   = parent.lf
        self.info = parent.info
        self.dimension = parent.dimension

class Dimension(HydraComplexModel):
    """
        A dimension, with name and units
    """
    _type_info = [
        ('name', Unicode),
        ('units', SpyneArray(Unicode)),
    ]

    def __init__(self, name, units):

        self.name = name
        self.units = units
<|MERGE_RESOLUTION|>--- conflicted
+++ resolved
@@ -26,11 +26,8 @@
 import pandas as pd
 import logging
 from HydraServer.util import generate_data_hash
-<<<<<<< HEAD
 import json
-=======
 from HydraLib.HydraException import HydraError
->>>>>>> 994eb6bd
 
 NS = "soap_server.hydra_complexmodels"
 log = logging.getLogger(__name__)
@@ -219,24 +216,10 @@
         data_type = self.type
 
         if data_type == 'descriptor':
-<<<<<<< HEAD
             descriptor = data
             return str(descriptor)
-=======
-            descriptor = data['desc_val'];
-            if type(descriptor) is list:
-                descriptor = descriptor[0]
-            return descriptor
         elif data_type == 'scalar':
-            scalar = data['param_value']
-            if type(scalar) is list:
-                scalar = scalar[0]
-            try:
-                float(scalar)
-            except ValueError:
-                raise HydraError("Invalid scalar value %s"%scalar)
-            return scalar
->>>>>>> 994eb6bd
+            return data 
         elif data_type == 'timeseries':
             timeseries_pd = pd.read_json(data)
 
@@ -245,31 +228,6 @@
             ts = timeseries_pd.to_json(date_format='iso', date_unit='ns')
 
             return ts
-<<<<<<< HEAD
-        elif data_type == 'scalar':
-            scalar = data
-            return scalar
-=======
-        elif data_type == 'eqtimeseries':
-            start_time = data['start_time']
-            frequency  = data['frequency']
-            arr_data   = data['arr_data']
-            if type(start_time) is list:
-                start_time = start_time[0]
-                frequency = frequency[0]
-                arr_data = arr_data[0]
-            start_time = timestamp_to_ordinal(start_time)
-
-            log.info(arr_data)
-            try:
-                val = eval(arr_data)
-            except:
-                val = self.parse_array(arr_data)
-
-            arr_data   = str(val)
-
-            return (start_time, frequency, arr_data)
->>>>>>> 994eb6bd
         elif data_type == 'array':
             #check to make sure this is valid json
             val = json.loads(data)
