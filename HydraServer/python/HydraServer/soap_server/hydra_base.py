--- conflicted
+++ resolved
@@ -135,18 +135,9 @@
             user_id = login_user(username, password)
         except HydraError, e:
             raise AuthenticationError(e)
-<<<<<<< HEAD
+
         ctx.transport.req_env['beaker.session']['user_id'] = user_id
         ctx.transport.req_env['beaker.session']['username'] = username
         ctx.transport.req_env['beaker.session'].save()
-        
-        return "OK"
-=======
-
-        _session_db[session_id] = (user_id, username)
-        loginresponse = LoginResponse()
-        loginresponse.session_id = session_id
-        loginresponse.user_id    = user_id
-
-        return loginresponse
->>>>>>> fe8c92fb
+       
+        return "OK"