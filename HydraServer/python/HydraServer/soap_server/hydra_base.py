--- conflicted
+++ resolved
@@ -55,16 +55,9 @@
 
 class RequestHeader(ComplexModel):
     __namespace__ = 'hydra.base'
-<<<<<<< HEAD
-    username      = Unicode
-    user_id       = Unicode
-    app_name      = Unicode
-=======
-    sessionid    = Unicode
     username     = Unicode
     userid       = Unicode
     appname      = Unicode
->>>>>>> 4a1fc344
 
     def __init__(self):
         self.appname = None
@@ -120,11 +113,7 @@
     @rpc(Mandatory.String, _returns=String,
                                                     _throws=AuthenticationError)
     def logout(ctx, username):
-<<<<<<< HEAD
         ctx.transport.req_env['beaker.session'].delete()
-=======
-        del(_session_db[ctx.in_header.sessionid])
->>>>>>> 4a1fc344
         return "OK"
 
 class AuthenticationService(ServiceBase):
@@ -147,8 +136,8 @@
         except HydraError, e:
             raise AuthenticationError(e)
 
-        ctx.transport.req_env['beaker.session']['user_id'] = user_id
+        ctx.transport.req_env['beaker.session']['userid'] = user_id
         ctx.transport.req_env['beaker.session']['username'] = username
         ctx.transport.req_env['beaker.session'].save()
-       
+
         return "OK"