# (c) Copyright 2013, 2014, University of Manchester
#
# HydraPlatform is free software: you can redistribute it and/or modify
# it under the terms of the GNU General Public License as published by
# the Free Software Foundation, either version 3 of the License, or
# (at your option) any later version.
#
# HydraPlatform is distributed in the hope that it will be useful,
# but WITHOUT ANY WARRANTY; without even the implied warranty of
# MERCHANTABILITY or FITNESS FOR A PARTICULAR PURPOSE.  See the
# GNU General Public License for more details.
#
# You should have received a copy of the GNU General Public License
# along with HydraPlatform.  If not, see <http://www.gnu.org/licenses/>
#
#!/usr/bin/env python
# -*- coding: utf-8 -*-
import unittest
import logging

<<<<<<< HEAD
from HydraLib.dateutil import get_datetime

import datetime
=======
>>>>>>> 7b8dd088
import util

global CLIENT
CLIENT = None

log = logging.getLogger(__name__)
log.setLevel(logging.ERROR)

def connect():
    return util.connect()

class SoapServerTest(unittest.TestCase):
    url = None
    def setUp(self):
        logging.getLogger('suds').setLevel(logging.ERROR)
        logging.getLogger('suds.client').setLevel(logging.CRITICAL)
        logging.getLogger('suds.metrics').setLevel(logging.CRITICAL)
        # Clear SUDS cache:
        #shutil.rmtree(os.path.join(tmp(), 'suds'), True)
        global CLIENT
        if CLIENT is None:
            CLIENT = util.connect(self.url)

        self.client = CLIENT

        self.login('root', '')

        self.create_user("UserA")
        self.create_user("UserB")
        self.create_user("UserC")
        self.project_id = self.create_project().id

    def tearDown(self):
        log.debug("Tearing down")
        self.logout('root')

    def login(self, username, password):
        return util.login(self.client, username, password)

    def logout(self, username):
        return util.logout(self.client, username)

    def create_user(self, name):
        return util.create_user(self.client, name)

    def create_template(self):
        return util.create_template(self.client)

    def create_project(self, name=None):
        return util.create_project(self.client, name)

    def create_link(self, link_id, node_1_name, node_2_name, node_1_id, node_2_id):
        return util.create_link(self.client, link_id, node_1_name, node_2_name, node_1_id, node_2_id)

    def create_node(self,node_id, attributes=None, node_name="Test Node Name"):
        return util.create_node(self.client,node_id, attributes=None, node_name="Test Node Name")
    def create_attr(self, name="Test attribute", dimension="dimensionless"):
        return util.create_attr(self.client, name, dimension)

    def build_network(self, project_id=None, num_nodes=10, new_proj=True,
                      map_projection='EPSG:4326'):
        return util.build_network(self.client, project_id, num_nodes, new_proj, map_projection)

    def create_network_with_data(self, project_id=None, num_nodes=10,
                                 ret_full_net=True, new_proj=False,
                                 map_projection='EPSG:4326'):
        if project_id is None and new_proj is False:
            project_id = self.project_id
        return util.create_network_with_data(self.client, project_id, num_nodes,ret_full_net, new_proj,map_projection)

    def check_network(self, request_net, response_net):
        return util.check_network(self.client, request_net, response_net)

    def create_scalar(self, ResourceAttr, val=1.234):

        return util.create_scalar(self.client, ResourceAttr, val)

    def create_descriptor(self, ResourceAttr, val="test"):
        #A scenario attribute is a piece of data associated
        #with a resource attribute.
        return util.create_descriptor(self.client, ResourceAttr, val)

    def create_timeseries(self, ResourceAttr):
        #A scenario attribute is a piece of data associated
        #with a resource attribute.
        #[[[1, 2, "hello"], [5, 4, 6]], [[10, 20, 30], [40, 50, 60]]]

        return util.create_timeseries(self.client, ResourceAttr)

    def create_array(self, ResourceAttr):
        #A scenario attribute is a piece of data associated
        #with a resource attribute.
        #[[1, 2, 3], [4, 5, 6], [7, 8, 9]]

        return util.create_array(self.client, ResourceAttr)

def run():
    unittest.main()

if __name__ == '__main__':
    run()  # all tests<|MERGE_RESOLUTION|>--- conflicted
+++ resolved
@@ -18,12 +18,6 @@
 import unittest
 import logging
 
-<<<<<<< HEAD
-from HydraLib.dateutil import get_datetime
-
-import datetime
-=======
->>>>>>> 7b8dd088
 import util
 
 global CLIENT
