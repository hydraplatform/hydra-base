# (c) Copyright 2013, 2014, University of Manchester
#
# HydraPlatform is free software: you can redistribute it and/or modify
# it under the terms of the GNU General Public License as published by
# the Free Software Foundation, either version 3 of the License, or
# (at your option) any later version.
#
# HydraPlatform is distributed in the hope that it will be useful,
# but WITHOUT ANY WARRANTY; without even the implied warranty of
# MERCHANTABILITY or FITNESS FOR A PARTICULAR PURPOSE.  See the
# GNU General Public License for more details.
#
# You should have received a copy of the GNU General Public License
# along with HydraPlatform.  If not, see <http://www.gnu.org/licenses/>
#
#!/usr/bin/env python
# -*- coding: utf-8 -*-
import unittest
import logging

from HydraLib.dateutil import get_datetime

import datetime
<<<<<<< HEAD
import json
=======
import util
>>>>>>> fac854a5

global CLIENT
CLIENT = None

log = logging.getLogger(__name__)
log.setLevel(logging.ERROR)

class SoapServerTest(unittest.TestCase):
    url = None
    def setUp(self):
        logging.getLogger('suds').setLevel(logging.ERROR)
        logging.getLogger('suds.client').setLevel(logging.CRITICAL)
        logging.getLogger('suds.metrics').setLevel(logging.CRITICAL)
        # Clear SUDS cache:
        #shutil.rmtree(os.path.join(tmp(), 'suds'), True)
        global CLIENT
        if CLIENT is None:
            CLIENT = util.connect(self.url)

        self.client = CLIENT

        self.login('root', '')

        self.create_user("UserA")
        self.create_user("UserB")
        self.create_user("UserC")
        self.project_id = self.create_project().id


    def tearDown(self):
        log.debug("Tearing down")
        self.logout('root')

    def login(self, username, password):
        util.login(self.client, username, password)

    def logout(self, username):
        util.logout(self.client, username)

    def create_user(self, name):
        return util.create_user(self.client, name)

    def create_template(self):
        return util.create_template(self.client)

    def create_project(self, name=None):
        return util.create_project(self.client, name)

    def create_link(self, link_id, node_1_name, node_2_name, node_1_id, node_2_id):
        return util.create_link(self.client, link_id, node_1_name, node_2_name, node_1_id, node_2_id)

    def create_node(self,node_id, attributes=None, node_name="Test Node Name"):
        return util.create_node(self.client,node_id, attributes=None, node_name="Test Node Name")
    def create_attr(self, name="Test attribute", dimension="dimensionless"):
        return util.create_attr(self.client, name, dimension)

    def build_network(self, project_id=None, num_nodes=10, new_proj=False,
                      map_projection='EPSG:4326'):
        return util.build_network(self.client, project_id, num_nodes, new_proj, map_projection)

    def create_network_with_data(self, project_id=None, num_nodes=10,
                                 ret_full_net=True, new_proj=False,
                                 map_projection='EPSG:4326'):
        if project_id is None:
            project_id = self.project_id
        return util.create_network_with_data(self.client, project_id, num_nodes,ret_full_net, new_proj,map_projection)

    def check_network(self, request_net, response_net):
        return util.check_network(self.client, request_net, response_net)

    def create_scalar(self, ResourceAttr, val=1.234):
<<<<<<< HEAD
        #with a resource attribute.

        dataset = dict(
            id=None,
            type = 'scalar',
            name = 'Flow speed',
            unit = 'm s^-1',
            dimension = 'Speed',
            hidden = 'N',
            value = val,
        )

        scenario_attr = dict(
            attr_id = ResourceAttr['attr_id'],
            resource_attr_id = ResourceAttr['id'],
            value = dataset,
        )

        return scenario_attr
=======
        return util.create_scalar(self.client, ResourceAttr, val)
>>>>>>> fac854a5

    def create_descriptor(self, ResourceAttr, val="test"):
        #A scenario attribute is a piece of data associated
        #with a resource attribute.
<<<<<<< HEAD

        dataset = dict(
            id=None,
            type = 'descriptor',
            name = 'Flow speed',
            unit = 'm s^-1',
            dimension = 'Speed',
            hidden = 'N',
            value = val,
        )

        scenario_attr = dict(
            attr_id = ResourceAttr['attr_id'],
            resource_attr_id = ResourceAttr['id'],
            value = dataset,
        )

        return scenario_attr

=======
        return util.create_descriptor(self.client, ResourceAttr, val)
>>>>>>> fac854a5

    def create_timeseries(self, ResourceAttr):
        #A scenario attribute is a piece of data associated
        #with a resource attribute.
        #[[[1, 2, "hello"], [5, 4, 6]], [[10, 20, 30], [40, 50, 60]]]
        t1 = datetime.datetime.now()
        t2 = t1+datetime.timedelta(hours=1)
        t3 = t1+datetime.timedelta(hours=2)
        
        val_1 = [[[1, 2, "hello"], [5, 4, 6]], [[10, 20, 30], [40, 50, 60]], [[9, 8, 7],[6, 5, 4]]]
        val_2 = [1.0, 2.0, 3.0]

<<<<<<< HEAD
        val_3 = [3.0, None, None]

        ts_val = {0: {t1: val_1,
                      t2: val_2,
                      t3: val_3}}

        metadata_array = json.dumps({'created_by': 'Test user'})

        dataset = dict(
            id=None,
            type = 'timeseries',
            name = 'my time series',
            unit = 'cm^3',
            dimension = 'Volume',
            hidden = 'N',
            value = json.dumps(ts_val),
            metadata = metadata_array,
        )

        scenario_attr = dict(
            attr_id = ResourceAttr['attr_id'],
            resource_attr_id = ResourceAttr['id'],
            value = dataset,
        )

        return scenario_attr
=======
        return util.create_timeseries(self.client, ResourceAttr)
>>>>>>> fac854a5

    def create_array(self, ResourceAttr):
        #A scenario attribute is a piece of data associated
        #with a resource attribute.
        #[[1, 2, 3], [4, 5, 6], [7, 8, 9]]
<<<<<<< HEAD

        arr = json.dumps([[1.0, 2.0, 3.0], [4.0, 5.0, 6.0], [7.0, 8.0, 9.0]])

        metadata_array = json.dumps({'created_by': 'Test user'})

        dataset = dict(
            id=None,
            type = 'array',
            name = 'my array',
            unit = 'bar',
            dimension = 'Pressure',
            hidden = 'N',
            value = json.dumps(arr),
            metadata = metadata_array,
        )

        scenario_attr = dict(
            attr_id = ResourceAttr['attr_id'],
            resource_attr_id = ResourceAttr['id'],
            value = dataset,
        )

        return scenario_attr
=======
        return util.create_array(self.client, ResourceAttr)
>>>>>>> fac854a5

def run():
    unittest.main()

if __name__ == '__main__':
    run()  # all tests<|MERGE_RESOLUTION|>--- conflicted
+++ resolved
@@ -21,11 +21,7 @@
 from HydraLib.dateutil import get_datetime
 
 import datetime
-<<<<<<< HEAD
-import json
-=======
 import util
->>>>>>> fac854a5
 
 global CLIENT
 CLIENT = None
@@ -97,130 +93,27 @@
         return util.check_network(self.client, request_net, response_net)
 
     def create_scalar(self, ResourceAttr, val=1.234):
-<<<<<<< HEAD
-        #with a resource attribute.
 
-        dataset = dict(
-            id=None,
-            type = 'scalar',
-            name = 'Flow speed',
-            unit = 'm s^-1',
-            dimension = 'Speed',
-            hidden = 'N',
-            value = val,
-        )
-
-        scenario_attr = dict(
-            attr_id = ResourceAttr['attr_id'],
-            resource_attr_id = ResourceAttr['id'],
-            value = dataset,
-        )
-
-        return scenario_attr
-=======
         return util.create_scalar(self.client, ResourceAttr, val)
->>>>>>> fac854a5
 
     def create_descriptor(self, ResourceAttr, val="test"):
         #A scenario attribute is a piece of data associated
         #with a resource attribute.
-<<<<<<< HEAD
-
-        dataset = dict(
-            id=None,
-            type = 'descriptor',
-            name = 'Flow speed',
-            unit = 'm s^-1',
-            dimension = 'Speed',
-            hidden = 'N',
-            value = val,
-        )
-
-        scenario_attr = dict(
-            attr_id = ResourceAttr['attr_id'],
-            resource_attr_id = ResourceAttr['id'],
-            value = dataset,
-        )
-
-        return scenario_attr
-
-=======
         return util.create_descriptor(self.client, ResourceAttr, val)
->>>>>>> fac854a5
 
     def create_timeseries(self, ResourceAttr):
         #A scenario attribute is a piece of data associated
         #with a resource attribute.
         #[[[1, 2, "hello"], [5, 4, 6]], [[10, 20, 30], [40, 50, 60]]]
-        t1 = datetime.datetime.now()
-        t2 = t1+datetime.timedelta(hours=1)
-        t3 = t1+datetime.timedelta(hours=2)
-        
-        val_1 = [[[1, 2, "hello"], [5, 4, 6]], [[10, 20, 30], [40, 50, 60]], [[9, 8, 7],[6, 5, 4]]]
-        val_2 = [1.0, 2.0, 3.0]
 
-<<<<<<< HEAD
-        val_3 = [3.0, None, None]
-
-        ts_val = {0: {t1: val_1,
-                      t2: val_2,
-                      t3: val_3}}
-
-        metadata_array = json.dumps({'created_by': 'Test user'})
-
-        dataset = dict(
-            id=None,
-            type = 'timeseries',
-            name = 'my time series',
-            unit = 'cm^3',
-            dimension = 'Volume',
-            hidden = 'N',
-            value = json.dumps(ts_val),
-            metadata = metadata_array,
-        )
-
-        scenario_attr = dict(
-            attr_id = ResourceAttr['attr_id'],
-            resource_attr_id = ResourceAttr['id'],
-            value = dataset,
-        )
-
-        return scenario_attr
-=======
         return util.create_timeseries(self.client, ResourceAttr)
->>>>>>> fac854a5
 
     def create_array(self, ResourceAttr):
         #A scenario attribute is a piece of data associated
         #with a resource attribute.
         #[[1, 2, 3], [4, 5, 6], [7, 8, 9]]
-<<<<<<< HEAD
 
-        arr = json.dumps([[1.0, 2.0, 3.0], [4.0, 5.0, 6.0], [7.0, 8.0, 9.0]])
-
-        metadata_array = json.dumps({'created_by': 'Test user'})
-
-        dataset = dict(
-            id=None,
-            type = 'array',
-            name = 'my array',
-            unit = 'bar',
-            dimension = 'Pressure',
-            hidden = 'N',
-            value = json.dumps(arr),
-            metadata = metadata_array,
-        )
-
-        scenario_attr = dict(
-            attr_id = ResourceAttr['attr_id'],
-            resource_attr_id = ResourceAttr['id'],
-            value = dataset,
-        )
-
-        return scenario_attr
-=======
         return util.create_array(self.client, ResourceAttr)
->>>>>>> fac854a5
 
 def run():
     unittest.main()
