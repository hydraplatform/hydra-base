--- conflicted
+++ resolved
@@ -64,11 +64,8 @@
     #If connecting to the cookie-based server, the response is just "OK"
     token = client.factory.create('RequestHeader')
     if login_response != "OK":
-<<<<<<< HEAD
-        token.sessionid = login_response.session_id
-=======
         token.sessionid = login_response.sessionid
->>>>>>> e668dd7a
+
     token.appname = "Unit Test"
 
     client.set_options(cache=None, soapheaders=token)
