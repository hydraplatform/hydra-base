# (c) Copyright 2013 to 2020 University of Manchester
#
# HydraPlatform is free software: you can redistribute it and/or modify
# it under the terms of the GNU Lesser General Public License as published by
# the Free Software Foundation, either version 3 of the License, or
# (at your option) any later version.
#
# HydraPlatform is distributed in the hope that it will be useful,
# but WITHOUT ANY WARRANTY; without even the implied warranty of
# MERCHANTABILITY or FITNESS FOR A PARTICULAR PURPOSE.  See the
# GNU General Public License for more details.
#
# You should have received a copy of the GNU Lesser General Public License
# along with HydraPlatform.  If not, see <http://www.gnu.org/licenses/>
#

import json
import pytest
from datetime import datetime
from hydra_base.lib.objects import JSONObject
from hydra_base.exceptions import HydraError

class TestProjectTemplates:
    """
        TEMPLATES Functions
    """

    def test_add_project_template(self, client):
        """
            Scope a project to a template
        """

        template_j = client.testutils.create_template()
        project_j = client.testutils.create_project()

        client.add_project_template(project_id=project_j.id, template_id=template_j.id)

        pts = client.get_project_templates(project_id=project_j.id, template_id=template_j.id)

        assert pts[0].project_id == project_j.id

        p = client.get_project(project_id=project_j.id)

        assert p.templates[0].id == template_j.id

    def test_remove_project_template(self, client):
        """
            Remove a template - project association
        """

        template_j = client.testutils.create_template()
        project_j = client.testutils.create_project("Project with template to add and remove")

        client.add_project_template(project_id=project_j.id, template_id=template_j.id)

        pts = client.get_project_templates(project_id=project_j.id, template_id=template_j.id)

        assert pts[0].project_id == project_j.id

        client.delete_project_template(project_id=project_j.id, template_id=template_j.id)

        pts = client.get_project_templates(project_id=project_j.id, template_id=template_j.id)

        assert len(pts) == 0

        p = client.get_project(project_id=project_j.id)

<<<<<<< HEAD
        assert p.templates == []
=======
        assert p.template == None
>>>>>>> 6ea855d2


    def test_remove_template_from_project_with_network(self, client):
        """
            Test that removing a template - project association does not work
            when there is a network in the project that uses the template in question.
            Removing the template could result in inconsistency.
        """

        template_j = client.testutils.create_template()
        project_j = client.testutils.create_project(f"Test project {datetime.now()}")

        client.add_project_template(project_id=project_j.id,
                                    template_id=template_j.id)

        pts = client.get_project_templates(project_id=project_j.id,
                                         template_id=template_j.id)

        assert pts[0].project_id == project_j.id

        #add a network using this type
        client.testutils.create_network_with_data(project_id=project_j.id,
                                                  template=template_j)

        #Can not delete the template - project association because there is a network
        #in the project using that type.
        with pytest.raises(HydraError):
            client.delete_project_template(project_id=project_j.id,
                                           template_id=template_j.id)


    def test_add_project_template_in_add_project(self, client):
        """
            Test that a project template can be added in the add project function
        """

        template_j = client.testutils.create_template()

        project_j = client.testutils.create_project(name="Unittest Project with template",
                                                    template_id=template_j.id)

        pts = client.get_project_templates(project_id=project_j.id,
                                         template_id=template_j.id)

        assert pts[0].project_id == project_j.id

        p = client.get_project(project_id=project_j.id)

        assert p.templates[0].id == template_j.id<|MERGE_RESOLUTION|>--- conflicted
+++ resolved
@@ -65,11 +65,7 @@
 
         p = client.get_project(project_id=project_j.id)
 
-<<<<<<< HEAD
         assert p.templates == []
-=======
-        assert p.template == None
->>>>>>> 6ea855d2
 
 
     def test_remove_template_from_project_with_network(self, client):
