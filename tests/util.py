--- conflicted
+++ resolved
@@ -55,17 +55,9 @@
 
     new_user = JSONObject(hydra_base.add_user(user, user_id=pytest.root_user_id))
 
-    #make the user an admin user by default
-<<<<<<< HEAD
-    role =  JSONObject(hydra_base.get_role_by_code('admin', user_id=pytest.root_user_id))
-    
-    if name.lower() != 'notadmin':
-        hydra_base.set_user_role(new_user.id, role.id, user_id=pytest.root_user_id)
-=======
     role =  JSONObject(hydra_base.get_role_by_code(role, user_id=pytest.root_user_id))
 
     hydra_base.set_user_role(new_user.id, role.id, user_id=pytest.root_user_id)
->>>>>>> 2b5b6f82
 
     return new_user
 
