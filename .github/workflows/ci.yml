--- conflicted
+++ resolved
@@ -34,16 +34,14 @@
              mysql -e "create database $TEST_DB;" -uroot -proot
              mysql -e "show databases;" -uroot -proot
 
-<<<<<<< HEAD
       - name: Setup MongoDB
         run: sudo systemctl start mongod
-=======
+
       - name: Setup Memcache
         run: |
              sudo apt-get install -y memcached
              sudo apt-get install -y libmemcached-dev
              sudo systemctl start memcached
->>>>>>> 4395850a
 
       - name: Install hydra-base
         run: |
