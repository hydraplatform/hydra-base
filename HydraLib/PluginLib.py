# (c) Copyright 2013, 2014, University of Manchester
#
# HydraPlatform is free software: you can redistribute it and/or modify
# it under the terms of the GNU Lesser General Public License as published by
# the Free Software Foundation, either version 3 of the License, or
# (at your option) any later version.
#
# HydraPlatform is distributed in the hope that it will be useful,
# but WITHOUT ANY WARRANTY; without even the implied warranty of
# MERCHANTABILITY or FITNESS FOR A PARTICULAR PURPOSE.  See the
# GNU General Public License for more details.
#
# You should have received a copy of the GNU Lesser General Public License
# along with HydraPlatform.  If not, see <http://www.gnu.org/licenses/>
#
# -*- coding: utf-8 -*-

import config
from suds.client import Client
from suds.plugin import MessagePlugin

import os
import logging

log = logging.getLogger(__name__)
from lxml import objectify
from lxml import etree
from lxml.etree import XMLParser
from HydraException import HydraPluginError
import requests
import json
import time

class FixNamespace(MessagePlugin):
    """Hopefully a temporary fix for an unresolved namespace issue.
    """
    def marshalled(self, context):
        self.fix_ns(context.envelope)

    def fix_ns(self, element):
        if element.prefix == 'xs':
            element.prefix = 'ns0'

        for e in element.getChildren():
            self.fix_ns(e)

class HydraResource(object):
    """A prototype for Hydra resources. It supports attributes and groups
    object types by template. This allows to export group nodes by object
    type based on the template used.
    """
    def __init__(self):
        self.name = None
        self.ID = None
        self.attributes = []
        self.groups = []
        self.template = dict()
        self.template[None] = []

    def add_attribute(self, attr, res_attr, res_scen):
        attribute = HydraAttribute(attr, res_attr, res_scen)

        self.attributes.append(attribute)

    def delete_attribute(self, attribute):
        idx = self.attributes.index(attribute)
        del self.attributes[idx]

    def get_attribute(self, attr_name=None, attr_id=None):

        if attr_name is not None:
            return self._get_attr_by_name(attr_name)
        elif attr_id is not None:
            return self._get_attr_by_id(attr_id)

    def set_type(self, types):
        if types is not None:
            for obj_type in types:
                # Add resource type to template dictionary
                if obj_type.template_id not in self.template.keys():
                    self.template[obj_type.template_id] = []
                self.template[obj_type.template_id].append(obj_type.name)
                # Add resource type to default entry holding all resource types
                if obj_type.name not in self.template[None]:
                    self.template[None].append(obj_type.name)

    def group(self, group_id):
        self.groups.append(group_id)
        #attr = self._get_attr_by_name(group_attr)
        #if attr is not None:
        #    group = attr.value.__getitem__(0)
        #    self.groups.append(group)
        #    # The attribute is used for grouping and will not be exported
        #    self.delete_attribute(attr)

    def _get_attr_by_name(self, attr_name):
        for attr in self.attributes:
            if attr.name == attr_name:
                return attr

    def _get_attr_by_id(self, attr_id):
        for attr in self.attributes:
            if attr.attr_id == attr_id:
                return attr


class HydraNetwork(HydraResource):
    """
    """

    description = None
    scenario_id = None
    nodes = []
    links = []
    groups = []
    node_groups = []
    link_groups = []

    def load(self, soap_net, soap_attrs):

        # load network
        resource_scenarios = dict()
        for res_scen in \
                soap_net.scenarios[0].resourcescenarios:
            resource_scenarios.update({res_scen.resource_attr_id: res_scen})
        attributes = dict()
        for attr in soap_attrs:
            attributes.update({attr.id: attr})

        self.name = soap_net.name
        self.ID = soap_net.id
        self.description = soap_net.description
        self.scenario_id = soap_net.scenarios[0].id
        self.set_type(soap_net.types)

        if soap_net.attributes is not None:
            for res_attr in soap_net.attributes:
                self.add_attribute(attributes[res_attr.attr_id],
                                    res_attr,
                                    resource_scenarios.get(res_attr.id))

        # build dictionary of group members:
        if soap_net.scenarios[0].resourcegroupitems is not None:
            groupitems = \
                soap_net.scenarios[0].resourcegroupitems
        else:
            groupitems = []

        nodegroups = dict()
        linkgroups = dict()
        groupgroups = dict()
        log.info("Loading group items")
        for groupitem in groupitems:
            if groupitem.ref_key == 'NODE':
                if groupitem.ref_id not in nodegroups.keys():
                    nodegroups.update({groupitem.ref_id: [groupitem.group_id]})
                else:
                    nodegroups[groupitem.ref_id].append(groupitem.group_id)
            elif groupitem.ref_key == 'LINK':
                if groupitem.ref_id not in linkgroups.keys():
                    linkgroups.update({groupitem.ref_id: [groupitem.group_id]})
                else:
                    linkgroups[groupitem.ref_id].append(groupitem.group_id)
            elif groupitem.ref_key == 'GROUP':
                if groupitem.ref_id not in groupgroups.keys():
                    groupgroups.update({groupitem.ref_id: [groupitem.group_id]})
                else:
                    groupgroups[groupitem.ref_id].append(groupitem.group_id)
        log.info("Loading groups")
        # load groups
        if soap_net.resourcegroups is not None:
            for resgroup in soap_net.resourcegroups:
                new_group = HydraResource()
                new_group.ID = resgroup.id
                new_group.name = resgroup.name
                if resgroup.attributes is not None:
                    for res_attr in resgroup.attributes:
                        new_group.add_attribute(attributes[res_attr.attr_id],
                                                res_attr,
                                                resource_scenarios.get(res_attr.id))
                new_group.set_type(resgroup.types)
                if new_group.ID in groupgroups.keys():
                    new_group.group(groupgroups[new_group.ID])
                self.add_group(new_group)
                del new_group
        log.info("Loading nodes")
        # load nodes
        for node in soap_net.nodes:
            new_node = HydraResource()
            new_node.ID = node.id
            new_node.name = node.name
            if node.attributes is not None:
                for res_attr in node.attributes:
                    new_node.add_attribute(attributes[res_attr.attr_id],
                                            res_attr,
                                            resource_scenarios.get(res_attr.id))

            new_node.set_type(node.types)
            if new_node.ID in nodegroups.keys():
                for gid in nodegroups[new_node.ID]:
                    new_node.group(gid)
            self.add_node(new_node)
            del new_node

        # load links
        log.info("Loading links")
        for link in soap_net.links:
            new_link = HydraResource()
            new_link.ID = link.id
            new_link.name = link.name
            new_link.from_node = self.get_node(node_id=link.node_1_id).name
            new_link.to_node = self.get_node(node_id=link.node_2_id).name
            if link.attributes is not None:
                for res_attr in link.attributes:
                    new_link.add_attribute(attributes[res_attr.attr_id],
                                            res_attr,
                                            resource_scenarios.get(res_attr.id))
            new_link.set_type(link.types)
            if new_link.ID in linkgroups.keys():
                new_link.group(linkgroups[new_link.ID])
            self.add_link(new_link)
            del new_link

    def add_node(self, node):
        self.nodes.append(node)

    def delete_node(self, node):
        pass

    def get_node(self, node_name=None, node_id=None, node_type=None, group=None):
        if node_name is not None:
            return self._get_node_by_name(node_name)
        elif node_id is not None:
            return self._get_node_by_id(node_id)
        elif node_type is not None:
            return self._get_nodes_by_type(node_type)
        elif group is not None:
            return self._get_nodes_by_group(group)

    def add_link(self, link):
        self.links.append(link)

    def delete_link(self, link):
        pass

    def get_link(self, link_name=None, link_id=None, link_type=None, group=None):
        if link_name is not None:
            return self._get_link_by_name(link_name)
        elif link_id is not None:
            return self._get_link_by_id(link_id)
        elif link_type is not None:
            return self._get_links_by_type(link_type)
        elif group is not None:
            return self._get_links_by_group(group)

    def add_group(self, group):
        self.groups.append(group)

    def delete_group(self, group):
        pass

    def get_group(self, **kwargs):
        if kwargs.get('group_name') is not None:
            return self._get_group_by_name(kwargs.get('group_name'))
        elif kwargs.get('group_id') is not None:
            return self._get_group_by_id(kwargs.get('group_id'))
        elif kwargs.get('group_type') is not None:
            return self._get_groups_by_type(kwargs.get('group_type'))
        elif kwargs.get('group') is not None:
            return self._get_groups_by_group(kwargs.get('group'))

    def get_node_types(self, template_id=None):
        node_types = []
        for node in self.nodes:
            for n_type in node.template[template_id]:
                if n_type not in node_types:
                    node_types.append(n_type)
        return node_types

    def get_link_types(self, template_id=None):
        link_types = []
        for link in self.links:
            for l_type in link.template[template_id]:
                if l_type not in link_types:
                    link_types.append(l_type)
        return link_types

    def _get_node_by_name(self, name):
        for node in self.nodes:
            if node.name == name:
                return node

    def _get_node_by_id(self, ID):
        for node in self.nodes:
            if node.ID == ID:
                return node

    def _get_nodes_by_type(self, node_type):
        nodes = []
        for node in self.nodes:
            if node_type in node.template[None]:
                nodes.append(node)
        return nodes

    def _get_nodes_by_group(self, node_group):
        nodes = []
        for node in self.nodes:
            if node_group in node.groups:
                nodes.append(node)
        return nodes

    def _get_link_by_name(self, name):
        for link in self.links:
            if link.name == name:
                return link

    def _get_link_by_id(self, ID):
        for link in self.links:
            if link.ID == ID:
                return link

    def _get_links_by_type(self, link_type):
        links = []
        for link in self.links:
            if link_type in link.template[None]:
                links.append(link)
        return links

    def _get_links_by_group(self, link_group):
        links = []
        for link in self.links:
            if link_group in link.groups:
                links.append(link)
        return links

    def _get_group_by_name(self, name):
        for group in self.groups:
            if group.name == name:
                return group

    def _get_group_by_id(self, ID):
        for group in self.groups:
            if group.ID == ID:
                return group

    def _get_groups_by_type(self, group_type):
        groups = []
        for group in self.groups:
            if group_type in group.template[None]:
                groups.append(group)
        return groups

    def _get_groups_by_group(self, group_group):
        groups = []
        for group in self.groups:
            if group_group in group.groups:
                groups.append(group)
        return groups


class HydraAttribute(object):

    name = None

    attr_id = None
    resource_attr_id = None
    is_var = False

    dataset_id = None
    dataset_type = ''

    value = None

    def __init__(self, attr, res_attr, res_scen):
        self.name = attr.name
        self.attr_id = attr.id
        self.resource_attr_id = res_attr.id
        if res_attr.attr_is_var == 'Y':
            self.is_var = True
        if res_scen is not None:
            self.dataset_id = res_scen.value.id
            self.dataset_type = res_scen.value.type
            self.value = res_scen.value.value

class JSONObject(dict):
    def __init__(self, obj_dict):
        for k, v in obj_dict.items():
            self[k] = v
            setattr(self, k, v)

def object_hook(x):
    return JSONObject(x)

def _get_path(url):
    """
        Find the path in a url. (The bit after the hostname
        and port).
        ex: http://www.google.com/test
        returns: test
    """

    if url.find('http://') == 0:
        url = url.replace('http://', '')
    if url.find('https://') == 0:
        url = url.replace('https://', '')

    hostname = url.split('/')
    if len(hostname) == 1:
        return ''
    else:
        return "/%s"%("/".join(hostname[1:]))

def _get_hostname(url):
    """
        Find the hostname in a url.
        Assume url can take these forms. The () means optional.:
        1: (http(s)://)hostname
        2: (http(s)://)hostname:port
        3: (http(s)://)hostname:port/path
    """

    if url.find('http://') == 0:
        url = url.replace('http://', '')
    if url.find('https://') == 0:
        url = url.replace('https://', '')

    hostname = url.split('/')[0]

    #is a user-defined port specified?
    port_parts = url.split(':')
    if len(port_parts) > 1:
        hostname = port_parts[0]

    return hostname

def _get_port(url):
    """
        Get the port of a url.
        Default port is 80. A specified port
        will come after the first ':' and before the next '/'
    """

    if url.find('http://') == 0:
        url = url.replace('http://', '')
    if url.find('https://') == 0:
        url = url.replace('https://', '')

    port = 80

    url_parts = url.split(':')

    if len(url_parts) == 1:
        return port
    else:
        port_part = url_parts[1]
        port_section = port_part.split('/')[0]
        try:
            int(port_section)
        except:
            return port
        return int(port_section)

    return port

def _get_protocol(url):
    """
        Get the port of a url.
        Default port is 80. A specified port
        will come after the first ':' and before the next '/'
    """

    if url.find('http://') == 0:
        return 'http'
    elif url.find('https://') == 0:
        return 'https'
    else:
        return 'http'

class JsonConnection(object):
    url = None
    session_id = None
    cookie = None

    def __init__(self, url=None, app_name=None):
        if url is None:
            port = config.getint('hydra_client', 'port', 80)
            domain = config.get('hydra_client', 'domain', '127.0.0.1')
            path = config.get('hydra_client', 'path', 'json')
            self.url = "%s:%s/%s" % (domain, port, path)
        else:
            log.info("Using user-defined URL: %s", url)
            port = _get_port(url)
            hostname = _get_hostname(url)
            path = _get_path(url)
            protocol = _get_protocol(url)
            self.url = "%s://%s:%s%s/json"%(protocol,hostname,port,path)
        log.info("Setting URL %s", self.url)
        self.app_name = app_name

    def call(self, func, args):
        start_time = time.time()
        log.info("Calling: %s"%(func))
        call = {func:args}
        headers = {
                    'Content-Type': 'application/json',
<<<<<<< HEAD
                    'app_name'    : 'Import CSV',
=======
                    'session_id'  : self.session_id,
                    'app_name'    : self.app_name,
>>>>>>> e2e5cc1e
                }
        
        cookie = {'beaker.session.id':self.session_id}
        r = requests.post(self.url, data=json.dumps(call), headers=headers, cookies=cookie)
        if not r.ok:
            try:
                resp = json.loads(r.content)
                err = "%s:%s"%(resp['faultcode'], resp['faultstring'])
            except:
                if r.content != '':
                    err = r.content
                else:
                    err = "An unknown server has occurred."
            raise HydraPluginError(err)

        if self.session_id is None:
            self.session_id = r.cookies['beaker.session.id']
            log.info(self.session_id)

        ret_obj = json.loads(r.content, object_hook=object_hook)

        log.info('done (%s)'%(time.time() -start_time,))

        return ret_obj


    def login(self, username=None, password=None):
        if username is None:
            username = config.get('hydra_client', 'user')
        if password is None:
            password = config.get('hydra_client', 'password')
        login_params = {'username':username, 'password':password}
        
        #No need to return anything as the 'call' function sets the session ID
        #automatically
        self.call('login', login_params)

def connect(**kwargs):
    """Establish a connection to the specified server. If the URL of the server
    is not specified as an argument of this function, the URL defined in the
    configuration file is used."""

    # Parse keyword arguments
    url = kwargs.get('url')
    if url is None:
        url = config.get('hydra_server', 'url')

    session_id = kwargs.get('session_id')

    retxml = kwargs.get('retxml', False)

    # Connect
    logging.info("Connecting to : %s",url)
    cli = Client(url, timeout=3600, plugins=[FixNamespace()], retxml=retxml)
    cache = cli.options.cache
    cache.setduration(days=10)

    if session_id is None:
        user = config.get('hydra_client', 'user')
        passwd = config.get('hydra_client', 'password')
        cli.service.login(user, passwd)
    else:
        log.info(session_id)
        cj = requests.cookies.cookiejar_from_dict({'beaker.session.id':session_id})
        cli.options.transport.cookiejar = cj 

    sess_id = cli.options.transport.cookiejar.__dict__['_cookies']['127.0.0.1']['/']['beaker.session.id'].value

    log.warn(sess_id)
    cli.add_prefix('hyd', 'soap_server.hydra_complexmodels')
    if kwargs.get('app_name'):
        token = cli.factory.create('RequestHeader')
        token.app_name = kwargs['app_name']
        cli.set_options(cache=None, soapheaders=token)

    return cli

def build_response(xml_string):
    parser = XMLParser(remove_blank_text=True, huge_tree=True)
    parser.set_element_class_lookup(objectify.ObjectifyElementClassLookup())
    objectify.set_default_parser(parser)
    etree_obj = etree.fromstring(xml_string)
    resp = etree_obj.getchildren()[0].getchildren()[0]
    res  = resp.getchildren()[0]
    dict_resp = get_as_dict(res)[1]
    #import pudb; pudb.set_trace()
    obj = objectify.fromstring(xml_string)
    resp = obj.Body.getchildren()[0]
    res  = resp.getchildren()[0]

    return res

def get_as_dict(element):
    return element.tag[element.tag.find('}')+1:], \
            dict(map(get_as_dict, element)) or element.text

def temp_ids(n=-1):
    """
    Create an iterator for temporary IDs for nodes, links and other entities
    that need them. You need to initialise the temporary id first and call the
    next element using the ``.next()`` function::

        temp_node_id = PluginLib.temp_ids()

        # Create a node
        # ...

        Node.id = temp_node_id.next()
    """
    while True:
        yield n
        n -= 1

def create_xml_response(plugin_name, network_id, scenario_ids,
                        errors=[], warnings=[], message=None, files=[]):
    xml_string = """<plugin_result>
    <message>%(message)s</message>
    <plugin_name>%(plugin_name)s</plugin_name>
    <network_id>%(network_id)s</network_id>
    %(scenario_list)s
    <errors>
        %(error_list)s
    </errors>
    <warnings>
        %(warning_list)s
    </warnings>
    <files>
        %(file_list)s
    </files>
</plugin_result>"""

    scenario_string = "<scenario_id>%s</scenario_id>"
    error_string = "<error>%s</error>"
    warning_string = "<warning>%s</warning>"
    file_string = "<file>%s<file>"

    if scenario_ids is None:
        scenario_ids = []

    xml_string = xml_string % dict(
        plugin_name  = plugin_name,
        network_id   = network_id,
        scenario_list = "\n".join([scenario_string % scen_id
                                   for scen_id in scenario_ids]),
        message      = message if message is not None else "",
        error_list   = "\n".join([error_string%error for error in errors]),
        warning_list = "\n".join([warning_string%warning for warning in warnings]),
        file_list = "\n".join([file_string % f for f in files]),
    )

    return xml_string


def write_xml_result(plugin_name, xml_string, file_path=None):
    if file_path is None:
        file_path = config.get('plugin', 'result_file')

    home = os.path.expanduser('~')

    output_file = os.path.join(home, file_path, plugin_name)

    f = open(output_file, 'a')

    output_string = "%%%s%%%s%%%s%%" % (os.getpid(), xml_string, os.getpid())

    f.write(output_string)

    f.close()


def set_resource_types(client, xml_template, network,
                       nodetype_dict, linktype_dict,
                       grouptype_dict, networktype):
    log.info("Setting resource types")

    template = client.service.upload_template_xml(xml_template)

    type_ids = dict()
    warnings = []

    for type_name in nodetype_dict.keys():
        for tmpltype in template.types.TemplateType:
            if tmpltype.name == type_name:
                type_ids.update({tmpltype.name: tmpltype.id})
                break

    for type_name in linktype_dict.keys():
        for tmpltype in template.types.TemplateType:
            if tmpltype.name == type_name:
                type_ids.update({tmpltype.name: tmpltype.id})
                break

    for type_name in grouptype_dict.keys():
        for tmpltype in template.types.TemplateType:
            if tmpltype.name == type_name:
                type_ids.update({tmpltype.name: tmpltype.id})
                break

    for tmpltype in template.types.TemplateType:
        if tmpltype.name == networktype:
            type_ids.update({tmpltype.name: tmpltype.id})
            break

    args = client.factory.create('hyd:ResourceTypeDefArray')
    if type_ids[networktype]:
        args.ResourceTypeDef.append(dict(
            ref_key = 'NETWORK',
            ref_id  = network.id,
            type_id = type_ids[networktype],
        ))

    if network.nodes:
        for node in network.nodes.Node:
            for typename, node_name_list in nodetype_dict.items():
                if type_ids[typename] and node.name in node_name_list:
                    args.ResourceTypeDef.append(dict(
                        ref_key = 'NODE',
                        ref_id  = node.id,
                        type_id = type_ids[typename],
                    ))
    else:
        warnings.append("No nodes found when setting template types")

    if network.links:
        for link in network.links.Link:
            for typename, link_name_list in linktype_dict.items():
                if type_ids[typename] and link.name in link_name_list:
                    args.ResourceTypeDef.append(dict(
                        ref_key = 'LINK',
                        ref_id  = link.id,
                        type_id = type_ids[typename],
                    ))
    else:
       warnings.append("No links found when setting template types")

    if network.resourcegroups:
        for group in network.resourcegroups.ResourceGroup:
            for typename, group_name_list in grouptype_dict.items():
                if type_ids[typename] and group.name in group_name_list:
                    args.ResourceTypeDef.append(dict(
                        ref_key = 'GROUP',
                        ref_id  = group.id,
                        type_id = type_ids[typename],
                    ))
    else:
       warnings.append("No resourcegroups found when setting template types")

    client.service.assign_types_to_resources(args)
    return warnings

def parse_suds_array(arr):
    """
        Take a list of nested suds any types and return a python list containing
        a single value, a string or sub lists.
    """
    ret_arr = []
    if hasattr(arr, 'array'):
        sub_arr = arr.array
        if type(sub_arr) is list:
            for s in sub_arr:
                ret_arr.append(parse_suds_array(s))
        else:
            return parse_suds_array(sub_arr)
    elif hasattr(arr, 'item'):
        if type(arr.item) is list:
            for x in arr.item:
                try:
                    val = float(x)
                except:
                    val = str(x)
                ret_arr.append(val)
            return ret_arr
        else:
            return eval(str(arr.item))
    else:
        raise ValueError("Something has gone wrong parsing an array.")
    return ret_arr

def create_dict(arr):
    if type(arr) is not list:
        return arr
    return {'array': [create_sub_dict(arr)]}

def array_dict_to_list(arrdict):
    """Convert an array dict created by 'create_dict()' to a nested list."""
    if 'array' in arrdict.keys():
        arr = []
        for arrdata in arrdict['array']:
            arr.append(array_dict_to_list(arrdata))
    elif'arr_data' in arrdict.keys():
        arr = []
        for arrdata in arrdict['arr_data']:
            arr.append(array_dict_to_list(arrdata))
    elif 'item' in arrdict.keys():
        arr = arrdict['item']

    return arr

def create_sub_dict(arr):
    if arr is None:
        return None

    #Either the array contains sub-arrays or values
    vals = None
    sub_arrays = []
    for sub_val in arr:
        if type(sub_val) is list:
            sub_dict = create_sub_dict(sub_val)
            sub_arrays.append(sub_dict)
        else:
            #if any of the elements of the array is NOT a list,
            #then there are no sub arrays
            vals = arr
            break

    if vals:
        return {'item': vals}

    if sub_arrays:
        return {'array': sub_arrays}

def write_progress(x, y):
    """
        Format and print a progress message to stdout so that
        a UI or other can pick it up and use it.
    """
    msg = "!!Progress %s/%s"%(x, y)
    print msg

def write_output(text):
    """
        Format and print a freeform message to stdout so that
        the UI or other can pick it up and use it
    """
    msg = "!!Output %s"%(text,)
    print msg


def validate_plugin_xml(plugin_xml_file_path):
    log.info('Validating plugin xml file (%s).' % plugin_xml_file_path)

    try:
        with open(plugin_xml_file_path) as f:
            plugin_xml = f.read()
    except:
        raise HydraPluginError("Couldn't find plugin.xml.")

    try:
        plugin_xsd_path = os.path.expanduser(config.get('plugin', 'plugin_xsd_path'))
        log.info("Plugin Input xsd: %s",plugin_xsd_path)
        xmlschema_doc = etree.parse(plugin_xsd_path)
        xmlschema = etree.XMLSchema(xmlschema_doc)
        xml_tree = etree.fromstring(plugin_xml)
    except:
        raise HydraPluginError("Couldn't find xsd to validate plugin.xml! Please check config.")

    try:
        xmlschema.assertValid(xml_tree)
    except etree.DocumentInvalid as e:
        raise HydraPluginError('Plugin validation failed: ' + e.message)

    log.info("Plugin XML OK")<|MERGE_RESOLUTION|>--- conflicted
+++ resolved
@@ -503,12 +503,7 @@
         call = {func:args}
         headers = {
                     'Content-Type': 'application/json',
-<<<<<<< HEAD
-                    'app_name'    : 'Import CSV',
-=======
-                    'session_id'  : self.session_id,
                     'app_name'    : self.app_name,
->>>>>>> e2e5cc1e
                 }
         
         cookie = {'beaker.session.id':self.session_id}
