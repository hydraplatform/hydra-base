# (c) Copyright 2013, 2014, University of Manchester
#
# HydraLib is free software: you can redistribute it and/or modify
# it under the terms of the GNU Lesser General Public License as published by
# the Free Software Foundation, either version 3 of the License, or
# (at your option) any later version.
#
# HydraPlatform is distributed in the hope that it will be useful,
# but WITHOUT ANY WARRANTY; without even the implied warranty of
# MERCHANTABILITY or FITNESS FOR A PARTICULAR PURPOSE.  See the
# GNU General Public License for more details.
#
# You should have received a copy of the GNU Lesser General Public License
# along with HydraPlatform.  If not, see <http://www.gnu.org/licenses/>
#
# -*- coding: utf-8 -*-

__all__ = ['JsonConnection', 'SoapConnection']
import requests
import json

import logging
log = logging.getLogger(__name__)

from suds.client import Client
from suds.plugin import MessagePlugin

from HydraLib import config

from exception import RequestError

import time

class FixNamespace(MessagePlugin):
    """Hopefully a temporary fix for an unresolved namespace issue.
    """
    def marshalled(self, context):
        self.fix_ns(context.envelope)

    def fix_ns(self, element):
        if element.prefix == 'xs':
            element.prefix = 'ns0'

        for e in element.getChildren():
            self.fix_ns(e)


def _get_path(url):
    """
        Find the path in a url. (The bit after the hostname
        and port).
        ex: http://www.google.com/test
        returns: test
    """

    if url.find('http://') == 0:
        url = url.replace('http://', '')
    if url.find('https://') == 0:
        url = url.replace('https://', '')

    hostname = url.split('/')
    if len(hostname) == 1:
        return ''
    else:
        return "/%s" % ("/".join(hostname[1:]))


def _get_hostname(url):
    """
        Find the hostname in a url.
        Assume url can take these forms. The () means optional.:
        1: (http(s)://)hostname
        2: (http(s)://)hostname:port
        3: (http(s)://)hostname:port/path
    """

    if url.find('http://') == 0:
        url = url.replace('http://', '')
    if url.find('https://') == 0:
        url = url.replace('https://', '')

    hostname = url.split('/')[0]

    #is a user-defined port specified?
    port_parts = url.split(':')
    if len(port_parts) > 1:
        hostname = port_parts[0]

    return hostname


def _get_port(url):
    """
        Get the port of a url.
        Default port is 80. A specified port
        will come after the first ':' and before the next '/'
    """

    if url.find('http://') == 0:
        url = url.replace('http://', '')
    if url.find('https://') == 0:
        url = url.replace('https://', '')

    port = 80

    url_parts = url.split(':')

    if len(url_parts) == 1:
        return port
    else:
        port_part = url_parts[1]
        port_section = port_part.split('/')[0]
        try:
            int(port_section)
        except:
            return port
        return int(port_section)

    return port


def _get_protocol(url):
    """
        Get the port of a url.
        Default port is 80. A specified port
        will come after the first ':' and before the next '/'
    """

    if url.find('http://') == 0:
        return 'http'
    elif url.find('https://') == 0:
        return 'https'
    else:
        return 'http'


class JsonConnection(object):

    def __init__(self, url=None, sessionid=None, app_name=None):
        if url is None:
            port = config.getint('hydra_client', 'port', 80)
            domain = config.get('hydra_client', 'domain', '127.0.0.1')
            path = config.get('hydra_client', 'json_path', 'json')
            #The domain may or may not specify the protocol, so do a check.
            if domain.find('http') == -1:
                self.url = "http://%s:%s/%s" % (domain, port, path)
            else:
                self.url = "%s:%s/%s" % (domain, port, path)
        else:
            log.info("Using user-defined URL: %s", url)
            port = _get_port(url)
            hostname = _get_hostname(url)
            path = _get_path(url)
            protocol = _get_protocol(url)
            self.url = "%s://%s:%s%s/json" % (protocol, hostname, port, path)
        log.info("Setting URL %s", self.url)
        self.app_name = app_name

        self.sessionid = sessionid

    def call(self, func, args):
        start_time = time.time()
        log.info("Calling: %s" % (func))
        call = {func: args}
<<<<<<< HEAD

        headers = {
                   'Content-Type': 'application/json',
=======
        headers = {'Content-Type': 'application/json',
                   'sessionid': self.sessionid,
>>>>>>> e668dd7a
                   'appname': self.app_name,
                   }

        cookie = {'beaker.session.id':self.session_id, 'appname:': self.app_name}
        r = requests.post(self.url, data=json.dumps(call), headers=headers, cookies=cookie)

        if not r.ok:
            try:
                resp = json.loads(r.content)
                err = "%s:%s" % (resp['faultcode'], resp['faultstring'])
            except:
                log.debug("Headers: %s"%headers)
                log.debug("Url: %s"%self.url)
                log.debug("Content: %s"%json.dumps(call))

                if r.content != '':
                    err = r.content
                else:
                    err = "An unknown server has occurred."

                if self.url.find('soap') > 0:
                    log.info('The URL %s contains "soap". Is the wrong URL being used?', self.url)
                    err.append(' -- A shot in the dark: the URL contains the word "soap".'+
                                ', but this is a JSON-based plugin.' +
                                ' Perhaps the wrong URL is being specified?')

            raise RequestError(err)

        if self.session_id is None:
            self.session_id = r.cookies['beaker.session.id']
            log.info(self.session_id)

        ret_obj = json.loads(r.content, object_hook=object_hook)

        log.info('done (%s)'%(time.time() -start_time,))

        return ret_obj

    def login(self, username=None, password=None):
        if username is None:
            username = config.get('hydra_client', 'user')
        if password is None:
            password = config.get('hydra_client', 'password')
        login_params = {'username': username, 'password': password}

        resp = self.call('login', login_params)
<<<<<<< HEAD
       
=======
        #set variables for use in request headers
        self.sessionid = resp.sessionid

        log.info("Session ID=%s", self.sessionid)

        return self.sessionid


>>>>>>> e668dd7a
class SoapConnection(object):

    def __init__(self, url=None, sessionid=None, app_name=None):
        if url is None:
            port = config.getint('hydra_client', 'port', 80)
            domain = config.get('hydra_client', 'domain', '127.0.0.1')
            path = config.get('hydra_client', 'soap_path', 'soap')
            #The domain may or may not specify the protocol, so do a check.
            if domain.find('http') == -1:
                self.url = "http://%s:%s/%s?wsdl" % (domain, port, path)
            else:
                self.url = "%s:%s/%s?wsdl" % (domain, port, path)
        else:
            log.info("Using user-defined URL: %s", url)
            port = _get_port(url)
            hostname = _get_hostname(url)
            path = _get_path(url)
            protocol = _get_protocol(url)
            self.url = "%s://%s:%s%s/soap?wsdl" % (protocol, hostname, port, path)
        log.info("Setting URL %s", self.url)

        self.app_name = app_name
        self.sessionid = sessionid
        self.retxml = False
        self.client = Client(self.url,
                             timeout=3600,
                             plugins=[FixNamespace()],
                             retxml=self.retxml)
        self.client.add_prefix('hyd', 'soap_server.hydra_complexmodels')

        cache = self.client.options.cache
        cache.setduration(days=10)

    def login(self):
        """Establish a connection to the specified server. If the URL of the
        server is not specified as an argument of this function, the URL
        defined in the configuration file is used."""

        # Connect
        token = self.client.factory.create('RequestHeader')
        if self.sessionid is None:
            user = config.get('hydra_client', 'user')
            passwd = config.get('hydra_client', 'password')
            login_response = self.client.service.login(user, passwd)
            token.userid = login_response.userid
            sessionid = login_response.sessionid
            token.username = user

        token.sessionid = sessionid
        self.client.set_options(soapheaders=token)

        return sessionid


def object_hook(x):
    return JSONObject(x)


class JSONObject(dict):
    def __init__(self, obj_dict):
        for k, v in obj_dict.items():
            self[k] = v
            setattr(self, k, v)<|MERGE_RESOLUTION|>--- conflicted
+++ resolved
@@ -162,14 +162,9 @@
         start_time = time.time()
         log.info("Calling: %s" % (func))
         call = {func: args}
-<<<<<<< HEAD
 
         headers = {
                    'Content-Type': 'application/json',
-=======
-        headers = {'Content-Type': 'application/json',
-                   'sessionid': self.sessionid,
->>>>>>> e668dd7a
                    'appname': self.app_name,
                    }
 
@@ -216,18 +211,7 @@
         login_params = {'username': username, 'password': password}
 
         resp = self.call('login', login_params)
-<<<<<<< HEAD
-       
-=======
-        #set variables for use in request headers
-        self.sessionid = resp.sessionid
-
-        log.info("Session ID=%s", self.sessionid)
-
-        return self.sessionid
-
-
->>>>>>> e668dd7a
+
 class SoapConnection(object):
 
     def __init__(self, url=None, sessionid=None, app_name=None):
