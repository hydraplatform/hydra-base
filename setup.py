--- conflicted
+++ resolved
@@ -37,12 +37,9 @@
     "cheroot",
     "beaker",
     "packaging",
-<<<<<<< HEAD
     "pymongo"
-=======
     "pylibmc",
     "diskcache"
->>>>>>> 4395850a
     ]
 
 # get version string from __init__.py
