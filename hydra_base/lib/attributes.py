#!/usr/bin/env python
# -*- coding: utf-8 -*-

# (c) Copyright 2013 to 2017 University of Manchester
#
# HydraPlatform is free software: you can redistribute it and/or modify
# it under the terms of the GNU Lesser General Public License as published by
# the Free Software Foundation, either version 3 of the License, or
# (at your option) any later version.
#
# HydraPlatform is distributed in the hope that it will be useful,
# but WITHOUT ANY WARRANTY; without even the implied warranty of
# MERCHANTABILITY or FITNESS FOR A PARTICULAR PURPOSE.  See the
# GNU General Public License for more details.
#
# You should have received a copy of the GNU Lesser General Public License
# along with HydraPlatform.  If not, see <http://www.gnu.org/licenses/>
#

import json

import logging

from collections import defaultdict

<<<<<<< HEAD
from sqlalchemy import or_, and_
from sqlalchemy.orm import aliased, joinedload
from sqlalchemy.orm.exc import NoResultFound
=======
from sqlalchemy import or_, and_, func
from sqlalchemy.orm import aliased, joinedload
from sqlalchemy.orm.exc import NoResultFound
from sqlalchemy.exc import IntegrityError
>>>>>>> e450a0ce

from ..db.model import Attr,\
        User,\
        Node,\
        Link,\
        ResourceGroup,\
        Network,\
        Project,\
        Scenario,\
        TemplateType,\
        ResourceAttr,\
        TypeAttr,\
        ResourceAttrMap,\
        ResourceScenario,\
        Dataset,\
        AttrGroup,\
        AttrGroupItem, \
        Dimension, \
        Unit

<<<<<<< HEAD
from sqlalchemy import func
=======
>>>>>>> e450a0ce

from .. import db

from ..exceptions import HydraError, ResourceNotFoundError
from ..util.permissions import required_perms, required_role
<<<<<<< HEAD
=======

>>>>>>> e450a0ce
from . import units
from .objects import JSONObject

log = logging.getLogger(__name__)

def _get_network(network_id):
    try:
        network_i = db.DBSession.query(Network).filter(Network.id == network_id).one()
    except NoResultFound:
        raise HydraError("Network %s not found" % (network_id))
    return network_i

def _get_project(project_id):
    try:
        project_i = db.DBSession.query(Project).filter(Project.id == project_id).one()
    except NoResultFound:
        raise HydraError("Project %s not found" % (project_id))
    return project_i


def _get_resource(ref_key, ref_id):
    try:
        if ref_key == 'NODE':
            return db.DBSession.query(Node).filter(Node.id == ref_id).one()
        elif ref_key == 'LINK':
            return db.DBSession.query(Link).filter(Link.id == ref_id).one()
        elif ref_key == 'GROUP':
            return db.DBSession.query(ResourceGroup).filter(ResourceGroup.id == ref_id).one()
        elif ref_key == 'NETWORK':
            return _get_network(ref_id)
        elif ref_key == 'SCENARIO':
            return db.DBSession.query(Scenario).filter(Scenario.id == ref_id).one()
        elif ref_key == 'PROJECT':
            return _get_project(ref_id)
        return None
    except NoResultFound:
        raise ResourceNotFoundError("Resource %s with ID %s not found"%(ref_key, ref_id))

def _get_ra_resource(ra):
    return _get_resource(ra.ref_key, ra.ref_id)

def _get_resource_id(ra):
    ref_key = ra.ref_key
    if ref_key == 'NETWORK':
        return ra.network_id
    elif ref_key == 'NODE':
        return ra.node_id
    elif ref_key == 'LINK':
        return ra.link_id
    elif ref_key == 'GROUP':
        return ra.group_id
    elif ref_key == 'PROJECT':
        return ra.project_id

def get_attribute_by_id(attr_id, **kwargs):
    """
        Get a specific attribute by its ID.
    """
    try:
        attr_i = db.DBSession.query(Attr).filter(Attr.id == attr_id).one()
    except NoResultFound:
        raise ResourceNotFoundError("Attribute (attribute id=%s) does not exist"%(attr_id))

    return attr_i

def get_template_attributes(template_id, **kwargs):
    """
        Get a specific attribute by its ID.
    """

    try:
        attrs_i = db.DBSession.query(Attr).filter(
            TemplateType.template_id == template_id).filter(
                TypeAttr.type_id == TemplateType.id).filter(
                    Attr.id == TypeAttr.id).all()

        log.debug(attrs_i)
        return attrs_i
    except NoResultFound:
        return None


def get_attribute_by_name_and_dimension(name, dimension_id=None, network_id=None, project_id=None, **kwargs):
    """
        Get all attributes with the specified name and dimension, irrespective of
        scoping.
        dimension_id can be None, because in attribute the dimension_id is not anymore mandatory
        args:
            name (str): The name of the attribute. Lower() is called on this for comparison, so this
                        is case-insensitive
            dimension_id (int): the ID of the dimension of the attribute
        returns:
            list: JSONObjects derived from the Sqlalchemy rows.
    """

    log.info("Retrieving all attributes with name %s and dimension %s", name, dimension_id)
    try:
        attr_qry = db.DBSession.query(Attr).filter(
            and_(
                func.lower(Attr.name) == name.strip().lower(),
                Attr.dimension_id == dimension_id,
<<<<<<< HEAD
            )
        )

        if network_id is not None:
            attr_qry = attr_qry.filter(Attr.network_id == network_id)
        if project_id is not None:
            attr_qry = attr_qry.filter(Attr.project_id == project_id)

        attr_i = attr_qry.one()
=======
                Attr.network_id == network_id,
                Attr.project_id == project_id
            )
        )
        
        attr_i = attr_qry.first()
>>>>>>> e450a0ce

        log.debug("Attribute retrieved")
        return attr_i
    except NoResultFound:
        return None

<<<<<<< HEAD
def _add_attribute(attr, user_id, flush=True):
    """
        Add an attribute without checking if there is another attribute with the same
        name and dimension
    """
    log.info("Retrieving all attributes with name %s and dimension %s", name, dimension_id)
    attr_qry = db.DBSession.query(Attr).filter(
        and_(
            func.lower(Attr.name) == name.strip().lower(),
            Attr.dimension_id == dimension_id
        )
    )

    attrs_i = attr_qry.all()

    log.info("Found %s attributes", len(attrs_i))

    return attrs_i

def _add_attribute(attr, user_id, flush=True, do_reassign=True):
    """
=======
def search_attributes(name, network_id=None, project_id=None, **kwargs):
    """
        Search for all attributes matching the given name
    """
    user_id = kwargs.get('user_id')
    name = name.lower()
    try:
        proj_attrs_i = []
        if project_id is not None:
            proj_i = db.DBSession.query(Project).filter(Project.id==project_id).one()
            proj_i.check_read_permission(user_id)

            proj_attrs_i = proj_i.get_scoped_attributes(name_match=name, include_hierarchy=True)
        attrs_dict = {a.name:a for a in proj_attrs_i}

        #Then get network-scoped attributes in case there are any scoped to the proejct
        #which supercede the project attributes
        net_attrs_i = []
        if network_id is not None:
            net_i = db.DBSession.query(Network).filter(Network.id==network_id).one()
            net_i.check_read_permission(user_id)
            include_network_hierarchy=True
            if project_id is not None:
                include_network_hierarchy=False
            net_attrs_i = net_i.get_scoped_attributes(name_match=name, include_hierarchy=include_network_hierarchy)

        for na in net_attrs_i:
            attrs_dict[na.name] = na
        
        #Finally add in all the global attributes which do not have the same
        #name as the scoped attributes. WHy? Becuase we assume that within scoping,
        #names must be unique --- you can't have a 'cost' at different dimensions within a scope,
        #so if there is a 'cost' which is scoped, then all 'cost' (regardless of dimension) can be ignored.
        global_attrs_i = db.DBSession.query(Attr).filter(
            func.lower(Attr.name).like(f'%{name}%'),
            Attr.network_id==None,
            Attr.project_id==None).all()

        for a in global_attrs_i:
            if a.name not in attrs_dict:
                attrs_dict[a.name] = JSONObject(a) 

        return_attrs = []
        #now load the dimension for each attribute.
        for a_j in attrs_dict.values():
            if a_j.dimension_id is not None:
                dimension_i = db.DBSession.query(Dimension).filter(Dimension.id==a_j.dimension_id).one()
                a_j.dimension = JSONObject(dimension_i)
            return_attrs.append(a_j)
        log.debug("%s attributes matching %s", len(return_attrs), name)
        return return_attrs
    except NoResultFound:
        return None


def _add_attribute(attr, user_id, flush=True, do_reassign=False):
    """
>>>>>>> e450a0ce
    Add an attribute to the DB
    args:
        attr: A JSONObject representing the attr
        user_id: The ID of the user adding the attribute
        flush: Flag to indicate whether this should call the DB flush
        do_reassign: Flag to indicate whether any attributes scoped lower than the
                     incoming attribute should be removed. **WARNING*** this is
                     just here for testing purposes
     returns:
        JSONObject of new attr
    """
    log.debug("Adding attribute: %s", attr.name)

    attr_i = Attr(
        name=attr.name,
        dimension_id=attr.dimension_id,
<<<<<<< HEAD
        description=attr.description
=======
        description=attr.description,
        network_id = attr.network_id,
        project_id = attr.project_id
>>>>>>> e450a0ce
    )

    _check_can_add_attribute(attr.name, attr.dimension, attr.project_id, attr.network_id)

    if attr.network_id is not None and attr.project_id is not None:
        raise HydraError(f"Unable to add attrubute {attr.name}. "+
                         "An attribute cannot have both a project_id and network_id")

    #users can only add attributes to networks or projects which they own.
    if attr.network_id is not None:
        net = _get_network(attr.network_id)
        if net.check_write_permission(user_id):
            attr_i.network_id = attr.network_id

    if attr.project_id is not None:
        proj = _get_project(attr.project_id)
        proj.check_write_permission(user_id)
        attr_i.project_id = attr.project_id

    #Only admins can add global attributes.
    if attr.network_id is None and attr.project_id is None:
        user = db.DBSession.query(User).filter(User.id == user_id).one()
        if not user.is_admin():
            raise PermissionError(f"User {user.username} does not have permission to add a global attribute."+
                                  "Please specify a network_id or project_id to the attribute.")

    db.DBSession.add(attr_i)
    if flush is True:
        db.DBSession.flush()
<<<<<<< HEAD
=======

>>>>>>> e450a0ce
    log.info("New attr added")

    """
      Now that we have an ID, check for inconsistencies in the attribute scoping
<<<<<<< HEAD
      hierarchy, and fix them buy removing any conflicting entries and reassigning
=======
      hierarchy, and fix them by removing any conflicting entries and reassigning
>>>>>>> e450a0ce
      any resource attributes to the non-conflicting attribute.
      Only do this for attributes not scoped to a network as a network is the lowest scope.
    """
    if do_reassign is True and attr_i.network_id is None:
        _reassign_scoped_attributes(attr_i.id)
        if flush is True:
            db.DBSession.flush()

    return JSONObject(attr_i)

def _reassign_scoped_attributes(attr_id):
    """
    If a matching attribute exists (same name & dimension) but scoped at a lower
    level, then we need to delete those attributes and then
    re-assign all resource attributes to use the new, higher-level attribute
    """
    attr_i = db.DBSession.query(Attr).filter(Attr.id == attr_id).one()

    """
      If a matching attribute exists (same name & dimension) but scoped at a lower
      level, then we need to delete those attributes, add the new attribute and then
      re-assign all resource attributes to use the new, global attribute
    """
    matching_attrs = get_attributes_by_name_and_dimension(
        attr_i.name,
        attr_i.dimension_id
    )
    if len(matching_attrs) == 1:
        #Only 1 returned value means this attr. More than 1 means there's a scoped
        #attribute with the same name and dimension
        assert matching_attrs[0].id == attr_id
        return


    #Reassign all resource attributes which point to scoped attirbutes, and then delete
    #the scoped attributes.
    scoped_resource_attrs_qry = db.DBSession.query(ResourceAttr).join(Attr).filter(
        ResourceAttr.attr_id == Attr.id,
        func.lower(Attr.name) == attr_i.name.lower(),
        Attr.dimension_id == attr_i.dimension_id,
        Attr.id != attr_id
    )

    log.info("%s scoped attributes found with same name & dimension. Reassigning.")
    """
      If this is a project scoped attribute then we only want to change the scope
      of attributes scoped to networks contained within this project, and leave
      other projects alone.
      If it's global, we want to stipulate that we want all attributes which
      are project-scoped also.
    """
    if attr_i.project_id is not None:
        scoped_resource_attrs_qry.join(Network).filter(
            Attr.network_id == Network.id,
            Network.project_id == Attr.project_id
        )

    scoped_resource_attrs = scoped_resource_attrs_qry.all()

    #reassign the attributes
    for scoped_ra in scoped_resource_attrs:
        scoped_ra.attr_id = attr_i.id

    for matching_attr in matching_attrs:
        if matching_attr.id != attr_id:
            db.DBSession.delete(matching_attr)

def _check_can_add_attribute(name, dimension, project_id, network_id, do_raise=True):
    """
        Check if an attribute can be added. If an attribute exists at a higher level
        (such as global) then it cannot be added to a lower scope.
        i.e. if a project-scoped attribute exists with a name of 'flow' and
        dimension of 'volumetric flow rate', then a network-scoped attribute with
        this name and dimenaion cannot be added, as the network scope is within the project scope.
    """

    if network_id is not None:
        net = _get_network(network_id)

        #look for an attribute with the same name and dimension but defined globally
        globally_scoped_attribute = get_attribute_by_name_and_dimension(name, dimension)
        if globally_scoped_attribute is not None:
            if do_raise is True:
                raise HydraError(
                    f"Unable to add attribute with name '{name}' and dimension '{dimension}' "
                    f"to network '{network_id}' as an "
                    f"attribute with this name and dimension already "
                    f"exists globally")
            else:
                return False

        #look for an attribute with the same name and dimension but on the project
        project_scoped_attribute = get_attribute_by_name_and_dimension(
            name, dimension, project_id=net.project_id)
        if project_scoped_attribute is not None:
            if do_raise is True:
                raise HydraError(
                    f"Unable to add attribute with name '{name}' and dimension '{dimension}' "
                    f"to network '{network_id}' as an "
                    f"attribute with this name and dimension already "
                    f"exists on the project ({project_id})")
            else:
                return False


    if project_id is not None:
        globally_scoped_attribute = get_attribute_by_name_and_dimension(name, dimension)
        if globally_scoped_attribute is not None:
            if do_raise is True:
                raise HydraError(
                    f"Unable to add attribute with name '{name}' and dimension '{dimension}' "
                    f"to project '{project_id}' as an "
                    f"attribute with this name and dimension already exists globally")
            else:
                return False

    return True


@required_perms('add_attribute')
def add_attribute(attr, check_existing=True, **kwargs):
    """
    Add a generic attribute, which can then be used in creating
    a resource attribute, and put into a type.

    .. code-block:: python

        (Attr){
            id = 1020
            name = "Test Attr"
            dimension_id = 123
        }

    """
    log.debug("Adding attribute: %s", attr.name)

    user_id = kwargs.get('user_id')

    if check_existing is False:
        attr_i = _add_attribute(attr, user_id=user_id)
        return attr_i

    try:
        attr_qry = db.DBSession.query(Attr).filter(func.lower(Attr.name) == attr.name.lower(),
                                                   Attr.dimension_id == attr.dimension_id)

        if attr.network_id is not None:
            attr_qry = attr_qry.filter(Attr.network_id == attr.network_id)
        if attr.project_id is not None:
            attr_qry = attr_qry.filter(Attr.project_id == attr.project_id)

        attr_i = attr_qry.one()

        attr_i = JSONObject(attr_i)

        log.info("Attr already exists")

    except NoResultFound:
        #set the user ID to 2 here, as this requires admin priviliges. THis is
        #safe to do because this function has already been checked for add_attribute
        #permission from the caller
<<<<<<< HEAD
        attr_i = _add_attribute(attr, user_id=user_id)
=======
        attr_i = _add_attribute(attr, user_id=user_id, do_reassign=True)
>>>>>>> e450a0ce

    return JSONObject(attr_i)

@required_perms('edit_attribute')
def update_attribute(attr, **kwargs):
    """
    Add a generic attribute, which can then be used in creating
    a resource attribute, and put into a type.

    .. code-block:: python

        (Attr){
            id = 1020
            name = "Test Attr"
            dimension_id = 123
        }

    """

    existing_attr_qry = db.DBSession.query(Attr).filter(
        Attr.name == attr.name,
        Attr.dimension_id == attr.dimension_id,
        Attr.id != attr.id)

    if attr.network_id is not None:
        existing_attr_qry = existing_attr_qry.filter(Attr.network_id == attr.network_id)

    if attr.project_id is not None:
        existing_attr_qry = existing_attr_qry.filter(Attr.project_id == attr.project_id)

    existing_attr_i = existing_attr_qry.first()

    if existing_attr_i is not None:
        dimension_name = 'None'
        if attr.dimension_id is not None:
            dimension = units.get_dimension(attr.dimension_id)
            dimension_name = dimension.name
        raise HydraError(f"Cannot update attribute. An attribute with name {attr.name}"
                         f" and dimension {dimension_name} already exists with "
                         f"ID {existing_attr_i.id}")

    log.debug("Updating attribute: %s", attr.name)
    attr_i = _get_attr(attr.id)
    attr_i.name = attr.name
    attr_i.dimension_id = attr.dimension_id
    attr_i.description = attr.description
<<<<<<< HEAD
=======
    attr_i.network_id = attr.network_id
    attr_i.project_id = attr.project_id
>>>>>>> e450a0ce

    db.DBSession.flush()
    return JSONObject(attr_i)


def delete_attribute(attr_id, **kwargs):
    try:
        attribute = db.DBSession.query(Attr).filter(Attr.id == attr_id).one()
        db.DBSession.delete(attribute)
        db.DBSession.flush()
        return True
    except NoResultFound:
        raise ResourceNotFoundError("Attribute (attribute id=%s) does not exist"%(attr_id))
    except IntegrityError:
        raise HydraError("Unable to delete this attribute as it is in use in a Network")


def add_attributes(attrs, **kwargs):
    """
    Add a list of generic attributes, which can then be used in creating
    a resource attribute, and put into a type.

    .. code-block:: python

        (Attr){
            id = 1020
            name = "Test Attr"
            dimen = "very big"
        }

    """

    #Check to see if any of the attributs being added are already there.
    #If they are there already, don't add a new one. If an attribute
    #with the same name is there already but with a different dimension,
    #add a new attribute.
    user_id = kwargs.get('user_id')

    # All existing attributes
    all_attrs = db.DBSession.query(Attr).all()
    attr_dict = {}
    for attr in all_attrs:
        attr_dict[(attr.name.lower(), attr.dimension_id, attr.network_id, attr.project_id)] = JSONObject(attr)

    attrs_to_add = []
    existing_attrs = []
    for potential_new_attr in attrs:
        if potential_new_attr is not None:
            # If the attrinute is None we cannot manage it
            log.debug("Adding attribute: %s", potential_new_attr)
            key = (potential_new_attr.name.lower(), potential_new_attr.dimension_id, potential_new_attr.network_id, potential_new_attr.project_id)

            if attr_dict.get(key) is None:
                attrs_to_add.append(JSONObject(potential_new_attr))
            else:
                existing_attrs.append(attr_dict.get(key))
    new_attrs = []
    for attr in attrs_to_add:
        new_attr_i = _add_attribute(attr, flush=True, user_id=user_id)
        new_attrs.append(new_attr_i)

    db.DBSession.flush()

    new_attrs = new_attrs + existing_attrs

    return [JSONObject(a) for a in new_attrs]

<<<<<<< HEAD
def get_attributes(network_id=None, project_id=None, include_global=False, **kwargs):
=======
def get_attributes(network_id=None, project_id=None, include_global=False, include_network_attributes=False, include_hierarchy=False, **kwargs):
>>>>>>> e450a0ce
    """
        Get all attributes.
        args:
            network_id (optional): Return network-scoped attributes (attributes defined only on a network)
            project_id (optional): Return project-scoped attributes (attributes defined only on a project)
            include_global (Bool): If a network ID or project ID are specified, global attributes are
                                   not returned unless this flag is True.
<<<<<<< HEAD
=======
            include_network_attributes (Bool): If a project ID is specified but not a network ID, then use
                                               this flag to indicate whether the attributes scoped to all networks
                                               inside the specified project should also be returned.
            include_hierarchy (Bool): Include attributes from projects higher up in the project hierarchy
>>>>>>> e450a0ce
    """

    base_qry = db.DBSession.query(Attr)

    if (network_id is None and project_id is None) or include_global is True:
        #First get all global attributes
        attrs = base_qry.filter(
            and_(
                Attr.network_id == None,
                Attr.project_id == None
            )
            ).all()

        global_attrs = [JSONObject(a) for a in attrs]
    else:
        global_attrs = []

<<<<<<< HEAD

    #Now get all project attributes
    project_scoped_attributes = []
    if project_id is not None:
        project_attributes = base_qry.filter(
            Attr.project_id == project_id).all()
        project_scoped_attributes = [JSONObject(a) for a in project_attributes]


    network_scoped_attributes = []
    if network_id is not None:
        network_attributes = base_qry.filter(
            Attr.network_id == network_id).all()
        network_scoped_attributes = [JSONObject(a) for a in network_attributes]

    all_attrs = network_scoped_attributes + project_scoped_attributes + global_attrs

    all_attrs = sorted(all_attrs, key=lambda x: x.name)

    return all_attrs
=======
    project_scoped_attributes = []
    network_scoped_attributes = []

    
    #Now get all project attributes
    if project_id is not None:
        project = db.DBSession.query(Project).filter(Project.id==project_id).one()
        project_scoped_attributes = project.get_scoped_attributes(include_hierarchy=include_hierarchy)
        
        if network_id is None and include_network_attributes is True:
            nets = db.DBSession.query(Network).filter(Network.project_id==project_id).all()
            netlookup = {n.id:n for n in nets}
            network_attributes = base_qry.filter(Attr.network_id.in_([n.id for n in nets])).all()
            network_scoped_attributes = [JSONObject(a) for a in network_attributes]
            for nsa in network_scoped_attributes:
                nsa.network_name = netlookup[nsa.network_id].name

    if network_id is not None:
        net = db.DBSession.query(Network).filter(Network.id==network_id).one()
        #don't get the hierarchy if this has already been retrieved by the project
        #attribute retrieval
        include_network_hierarchy=include_hierarchy
        if project_id is not None:
            include_network_hierarchy=False
        network_scoped_attributes = net.get_scoped_attributes(include_hierarchy=include_network_hierarchy)

    all_attrs = network_scoped_attributes + project_scoped_attributes + global_attrs

    all_attrs = sorted(all_attrs, key=lambda x: x.name)

    return all_attrs

def get_attributes_by_name_and_dimension(name, dimension_id=None, **kwargs):
    """
        Get all attributes with the specified name and dimension, irrespective of
        scoping.
        dimension_id can be None, because in attribute the dimension_id is not anymore mandatory
        args:
            name (str): The name of the attribute. Lower() is called on this for comparison, so this
                        is case-insensitive
            dimension_id (int): the ID of the dimension of the attribute
        returns:
            list: JSONObjects derived from the Sqlalchemy rows.
    """
    log.info("Retrieving all attributes with name %s and dimension %s", name, dimension_id)
    attr_qry = db.DBSession.query(Attr).filter(
        and_(
            func.lower(Attr.name) == name.strip().lower(),
            Attr.dimension_id == dimension_id
        )
    )

    attrs_i = attr_qry.all()

    log.info("Found %s attributes", len(attrs_i))

    return attrs_i

>>>>>>> e450a0ce

def _get_attr(attr_id):
    try:
        attr = db.DBSession.query(Attr).filter(Attr.id == attr_id).one()
        return attr
    except NoResultFound:
        raise ResourceNotFoundError("Attribute with ID %s not found"%(attr_id,))

def _get_templatetype(type_id):
    try:
        typ = db.DBSession.query(TemplateType).filter(TemplateType.id == type_id).one()
        return typ
    except NoResultFound:
        raise ResourceNotFoundError("Template Type with ID %s not found"%(type_id,))

def update_resource_attribute(resource_attr_id, is_var, **kwargs):
    """
        Deletes a resource attribute and all associated data.
    """
    user_id = kwargs.get('user_id')
    try:
        ra = db.DBSession.query(ResourceAttr).filter(ResourceAttr.id == resource_attr_id).one()
    except NoResultFound:
        raise ResourceNotFoundError("Resource Attribute %s not found"%(resource_attr_id))

    ra.check_write_permission(user_id)

    ra.is_var = is_var

    return 'OK'

def delete_resource_attribute(resource_attr_id, **kwargs):
    """
        Deletes a resource attribute and all associated data.
    """
    user_id = kwargs.get('user_id')
    try:
        ra = db.DBSession.query(ResourceAttr).filter(ResourceAttr.id == resource_attr_id).one()
    except NoResultFound:
        raise ResourceNotFoundError("Resource Attribute %s not found"%(resource_attr_id))

    ra.check_write_permission(user_id)
    db.DBSession.delete(ra)
    db.DBSession.flush()
    return 'OK'


def add_resource_attribute(resource_type, resource_id, attr_id, is_var, error_on_duplicate=True, **kwargs):
    """
        Add a resource attribute attribute to a resource.

        attr_is_var indicates whether the attribute is a variable or not --
        this is used in simulation to indicate that this value is expected
        to be filled in by the simulator.
    """

    attr = db.DBSession.query(Attr).filter(Attr.id == attr_id).first()

    if attr is None:
        raise ResourceNotFoundError("Attribute with ID %s does not exist."%attr_id)

    resource_i = _get_resource(resource_type, resource_id)

    resourceattr_qry = db.DBSession.query(ResourceAttr).filter(ResourceAttr.ref_key == resource_type)

    if resource_type == 'NETWORK':
        resourceattr_qry = resourceattr_qry.filter(ResourceAttr.network_id == resource_id)
    elif resource_type == 'NODE':
        resourceattr_qry = resourceattr_qry.filter(ResourceAttr.node_id == resource_id)
    elif resource_type == 'LINK':
        resourceattr_qry = resourceattr_qry.filter(ResourceAttr.link_id == resource_id)
    elif resource_type == 'GROUP':
        resourceattr_qry = resourceattr_qry.filter(ResourceAttr.group_id == resource_id)
    elif resource_type == 'PROJECT':
        resourceattr_qry = resourceattr_qry.filter(ResourceAttr.project_id == resource_id)
    else:
        raise HydraError('Resource type "{}" not recognised.'.format(resource_type))
    resource_attrs = resourceattr_qry.all()

    for ra in resource_attrs:
        if ra.attr_id == attr_id:
            if not error_on_duplicate:
                return ra

            raise HydraError("Duplicate attribute. %s %s already has attribute %s"
                             %(resource_type, resource_i.get_name(), attr.name))

    attr_is_var = 'Y' if is_var in (True, 'Y') else 'N'

    new_ra = resource_i.add_attribute(attr_id, attr_is_var)
    db.DBSession.flush()

    return new_ra

def add_resource_attrs_from_type(type_id, resource_type, resource_id, **kwargs):
    """
        adds all the attributes defined by a type to a node.
    """
    type_i = _get_templatetype(type_id)

    resource_i = _get_resource(resource_type, resource_id)

    resourceattr_qry = db.DBSession.query(ResourceAttr).filter(ResourceAttr.ref_key == resource_type)

    if resource_type == 'NETWORK':
        resourceattr_qry = resourceattr_qry.filter(ResourceAttr.network_id == resource_id)
    elif resource_type == 'NODE':
        resourceattr_qry = resourceattr_qry.filter(ResourceAttr.node_id == resource_id)
    elif resource_type == 'LINK':
        resourceattr_qry = resourceattr_qry.filter(ResourceAttr.link_id == resource_id)
    elif resource_type == 'GROUP':
        resourceattr_qry = resourceattr_qry.filter(ResourceAttr.group_id == resource_id)
    elif resource_type == 'PROJECT':
        resourceattr_qry = resourceattr_qry.filter(ResourceAttr.project_id == resource_id)

    resource_attrs = resourceattr_qry.all()

    attrs = {}
    for res_attr in resource_attrs:
        attrs[res_attr.attr_id] = res_attr

    new_resource_attrs = []
    for item in type_i.typeattrs:
        if attrs.get(item.attr_id) is None:
            ra = resource_i.add_attribute(item.attr_id)
            new_resource_attrs.append(ra)

    db.DBSession.flush()

    return new_resource_attrs

def get_all_network_resourceattributes(network_id, template_id=None, return_orm=False, **kwargs):
    """
        Get all the resource attributes for all the nodes, links and groups in the network
        including network attributes. This is used primarily to avoid retrieving
        all global attributes for menus etc, most of which are not necessary.

        args:
            network_id (int): The ID of the network containing the attributes
            template_id (int): A filter which will cause the function to
                                return attributes associated to that template
            return_orm (bool): Flag to force the function to return ORM objects instead
                                of JSONObjects, likely to be used internally from another
                                function

        returns:
            A list of Attributes as JSONObjects, with the
            additional data of 'attr_is_var'
            from its assocated ResourceAttribute. ex:
                {id:123,
                name: 'cost'
                dimension_id: 124,
                attr_is_var: 'Y' #comes from the ResourceAttr
                }
    """
    user_id = kwargs.get('user_id')
    net = _get_network(network_id)
    net.check_read_permission(user_id, do_raise=True)
    resource_attr_qry = db.DBSession.query(ResourceAttr).\
            join(Attr, ResourceAttr.attr_id == Attr.id).\
            outerjoin(Network, Network.id == ResourceAttr.network_id).\
            outerjoin(Node, Node.id == ResourceAttr.node_id).\
            outerjoin(Link, Link.id == ResourceAttr.link_id).\
            outerjoin(ResourceGroup, ResourceGroup.id == ResourceAttr.group_id).filter(
                or_(
                    and_(ResourceAttr.network_id != None,
                         ResourceAttr.network_id == network_id),

                    and_(ResourceAttr.node_id != None,
                         ResourceAttr.node_id == Node.id,
                         Node.network_id == network_id),

                    and_(ResourceAttr.link_id != None,
                         ResourceAttr.link_id == Link.id,
                         Link.network_id == network_id),

                    and_(ResourceAttr.group_id != None,
                         ResourceAttr.group_id == ResourceGroup.id,
                         ResourceGroup.network_id == network_id)
                )
            )

    if template_id is not None:
        attr_ids = []
        rs = db.DBSession.query(TypeAttr).join(
            TemplateType,
            TemplateType.id == TypeAttr.type_id).filter(
            TemplateType.template_id == template_id).all()

        for r in rs:
            attr_ids.append(r.attr_id)

        resource_attr_qry = resource_attr_qry.filter(ResourceAttr.attr_id.in_(attr_ids))

    resource_attrs = resource_attr_qry.all()

    network_attributes = []
    for ra in resource_attrs:
        if return_orm is True:
            network_attributes.append(ra)
        else:
            ra_j = JSONObject(ra)
            ra_j.attr = JSONObject(ra.attr)
            network_attributes.append(ra_j)

    return network_attributes


def get_all_network_attributes(network_id, template_id=None, **kwargs):
    """
        Get all the attributes for all the nodes, links and groups in the network
        including network attributes. This is used primarily to avoid retrieving
        all global attributes for menus etc, most of which are not necessary.

        args:
            network_id (int): The ID of the network containing the attributes
            template_id (int): A filter which will cause the function to
                                return attributes associated to that template

        returns:
            A list of Attributes as JSONObjects, with the
            additional data of 'attr_is_var'
            from its assocated ResourceAttribute. ex:
                {id:123,
                name: 'cost'
                dimension_id: 124,
                attr_is_var: 'Y' #comes from the ResourceAttr
                }
        NOTE: This was originally done with a single query, but was split up for
              performamce reasons
    """
    user_id = kwargs.get('user_id')
    net = _get_network(network_id)
    net.check_read_permission(user_id, do_raise=True)

    network_attr_qry = db.DBSession.query(Attr, ResourceAttr.attr_is_var).\
            join(ResourceAttr, ResourceAttr.attr_id == Attr.id).\
            join(Network, Network.id == ResourceAttr.network_id).filter(
            and_(ResourceAttr.network_id != None,
                 ResourceAttr.network_id == network_id))
    network_attrs = network_attr_qry.all()

    node_attr_qry = db.DBSession.query(Attr, ResourceAttr.attr_is_var).\
            join(ResourceAttr, ResourceAttr.attr_id == Attr.id).\
            join(Node, Node.id == ResourceAttr.node_id).filter(
                and_(ResourceAttr.node_id is not None,
                 ResourceAttr.node_id == Node.id,
                 Node.network_id == network_id))
    node_attrs = node_attr_qry.all()

    link_attr_qry = db.DBSession.query(Attr, ResourceAttr.attr_is_var).\
            join(ResourceAttr, ResourceAttr.attr_id==Attr.id).\
            join(Link, Link.id == ResourceAttr.link_id).filter(
                and_(ResourceAttr.link_id is not None,
                 ResourceAttr.link_id == Link.id,
                 Link.network_id==network_id))
    link_attrs = link_attr_qry.all()

    group_attr_qry = db.DBSession.query(Attr, ResourceAttr.attr_is_var).\
            join(ResourceAttr, ResourceAttr.attr_id == Attr.id).\
            join(ResourceGroup, ResourceGroup.id == ResourceAttr.group_id).filter(
                and_(ResourceAttr.group_id is not None,
                 ResourceAttr.group_id == ResourceGroup.id,
                 ResourceGroup.network_id == network_id))

    group_attrs = group_attr_qry.all()

    resource_attrs = network_attrs + node_attrs + link_attrs + group_attrs

    if template_id is not None:
        log.info("Filtering out only attributes which appear in template %s", template_id)
        attr_ids = []
        rs = db.DBSession.query(TypeAttr).join(
            TemplateType,
            TemplateType.id == TypeAttr.type_id).filter(
            TemplateType.template_id == template_id).all()

        for r in rs:
            attr_ids.append(r.attr_id)
        filtered_results = []
        for ra in resource_attrs:
            if ra[0].id in attr_ids:
                filtered_results.append(ra)

        log.info("Filtered out %s attributes", len(resource_attrs)-len(filtered_results))

        resource_attrs = filtered_results


    network_attributes = []
    for ra in resource_attrs:
        attr_j = JSONObject(ra[0])
        attr_j.attr_is_var = ra[1]
        network_attributes.append(attr_j)

    return network_attributes

@required_perms('get_network')
def get_all_resource_attributes(ref_key, network_id, template_id=None, **kwargs):
    """
        Get all the resource attributes for a given resource type in the network.
        That includes all the resource attributes for a given type within the network.
        For example, if the ref_key is 'NODE', then it will return all the attirbutes
        of all nodes in the network. This function allows a front end to pre-load an entire
        network's resource attribute information to reduce on function calls.
        If type_id is specified, only
        return the resource attributes within the type.
    """

    user_id = kwargs.get('user_id')

    net = _get_network(network_id)
    net.check_read_permission(user_id, do_raise=True)

    resource_attr_qry = db.DBSession.query(ResourceAttr).\
        outerjoin(Node, Node.id == ResourceAttr.node_id).\
        outerjoin(Link, Link.id == ResourceAttr.link_id).\
        outerjoin(ResourceGroup, ResourceGroup.id == ResourceAttr.group_id).filter(
            ResourceAttr.ref_key == ref_key,
            or_(
                and_(ResourceAttr.node_id != None,
                     ResourceAttr.node_id == Node.id,
                     Node.network_id == network_id),

                and_(ResourceAttr.link_id != None,
                     ResourceAttr.link_id == Link.id,
                     Link.network_id == network_id),

                and_(ResourceAttr.group_id != None,
                     ResourceAttr.group_id == ResourceGroup.id,
                     ResourceGroup.network_id == network_id)
            ))

    if template_id is not None:
        attr_ids = []
        rs = db.DBSession.query(TypeAttr).join(
            TemplateType,
            TemplateType.id == TypeAttr.type_id).filter(
                TemplateType.template_id == template_id).all()
        for r in rs:
            attr_ids.append(r.attr_id)

        resource_attr_qry = resource_attr_qry.filter(ResourceAttr.attr_id.in_(attr_ids))

    resource_attrs = resource_attr_qry.all()

    return resource_attrs

def get_resource_attributes(ref_key, ref_id, type_id=None, **kwargs):
    """
        Get all the resource attributes for a given resource.
        If type_id is specified, only
        return the resource attributes within the type.
    """

    user_id = kwargs.get('user_id')

    resource_attr_qry = db.DBSession.query(ResourceAttr).filter(
        ResourceAttr.ref_key == ref_key,
        or_(
            ResourceAttr.network_id == ref_id,
            ResourceAttr.node_id == ref_id,
            ResourceAttr.link_id == ref_id,
            ResourceAttr.group_id == ref_id
        ))

    if type_id is not None:
        attr_ids = []
        rs = db.DBSession.query(TypeAttr).filter(TypeAttr.type_id == type_id).all()
        for r in rs:
            attr_ids.append(r.attr_id)

        resource_attr_qry = resource_attr_qry.filter(ResourceAttr.attr_id.in_(attr_ids))

    resource_attrs = resource_attr_qry.all()

    return resource_attrs

def check_attr_dimension(attr_id, **kwargs):
    """
        Check that the dimension of the resource attribute data is consistent
        with the definition of the attribute.
        If the attribute says 'volume', make sure every dataset connected
        with this attribute via a resource attribute also has a dimension
        of 'volume'.
    """
    attr_i = _get_attr(attr_id)

    datasets = db.DBSession.query(Dataset).filter(
        Dataset.id == ResourceScenario.dataset_id,
        ResourceScenario.resource_attr_id == ResourceAttr.id,
        ResourceAttr.attr_id == attr_id).all()

    bad_datasets = []
    for d in datasets:
        if  attr_i.dimension_id is None and d.unit is not None or \
            attr_i.dimension_id is not None and d.unit is None or \
            units.get_dimension_by_unit_id(d.unit_id) != attr_i.dimension_id:
                # If there is an inconsistency
            bad_datasets.append(d.id)

    if len(bad_datasets) > 0:
        raise HydraError("Datasets %s have a different dimension_id to attribute %s"%(bad_datasets, attr_id))

    return 'OK'

def get_resource_attribute(resource_attr_id, **kwargs):
    """
        Get a specific resource attribte, by ID
        If type_id is Gspecified, only
        return the resource attributes within the type.
    """
    user_id = kwargs.get('user_id')

    resource_attr_qry = db.DBSession.query(ResourceAttr).filter(
        ResourceAttr.id == resource_attr_id,
    )

    resource_attr = resource_attr_qry.first()

    network = resource_attr.get_resource().network
    network.check_read_permission(user_id)

    if resource_attr is None:
        raise ResourceNotFoundError(f"Resource attribute {resource_attr_id} does not exist")

    return resource_attr

def set_attribute_mapping(resource_attr_a, resource_attr_b, **kwargs):
    """
        Define one resource attribute from one network as being the same as
        that from another network.
    """
    user_id = kwargs.get('user_id')
    ra_1 = get_resource_attribute(resource_attr_a, user_id=user_id)
    ra_2 = get_resource_attribute(resource_attr_b, user_id=user_id)

    mapping = ResourceAttrMap(
        resource_attr_id_a=resource_attr_a,
        resource_attr_id_b=resource_attr_b,
        network_a_id=ra_1.get_network().id,
        network_b_id=ra_2.get_network().id
    )

    db.DBSession.add(mapping)

    db.DBSession.flush()

    return mapping

def delete_attribute_mapping(resource_attr_a, resource_attr_b, **kwargs):
    """
        Define one resource attribute from one network as being the same as
        that from another network.
    """

    rm = aliased(ResourceAttrMap, name='rm')

    log.info("Trying to delete attribute map. %s -> %s", resource_attr_a, resource_attr_b)
    mapping = db.DBSession.query(rm).filter(
        rm.resource_attr_id_a == resource_attr_a,
        rm.resource_attr_id_b == resource_attr_b).first()

    if mapping is not None:
        log.info("Deleting attribute map. %s -> %s", resource_attr_a, resource_attr_b)
        db.DBSession.delete(mapping)
        db.DBSession.flush()

    return 'OK'

def delete_mappings_in_network(network_id, network_2_id=None, **kwargs):
    """
        Delete all the resource attribute mappings in a network. If another network
        is specified, only delete the mappings between the two networks.
    """
    user_id = kwargs.get('user_id')
    net = _get_network(network_id)
    net.check_read_permission(user_id, do_raise=True)

    qry = db.DBSession.query(ResourceAttrMap).filter(or_(ResourceAttrMap.network_a_id == network_id, ResourceAttrMap.network_b_id == network_id))

    if network_2_id is not None:
        qry = qry.filter(or_(ResourceAttrMap.network_a_id==network_2_id, ResourceAttrMap.network_b_id==network_2_id))

    mappings = qry.all()

    for m in mappings:
        db.DBSession.delete(m)
    db.DBSession.flush()

    return 'OK'

def get_mappings_in_network(network_id, network_2_id=None, **kwargs):
    """
        Get all the resource attribute mappings in a network. If another network
        is specified, only return the mappings between the two networks.
    """
    qry = db.DBSession.query(ResourceAttrMap).filter(or_(ResourceAttrMap.network_a_id == network_id, ResourceAttrMap.network_b_id == network_id))

    if network_2_id is not None:
        qry = qry.filter(or_(ResourceAttrMap.network_a_id==network_2_id, ResourceAttrMap.network_b_id==network_2_id))

    return qry.all()

def get_node_mappings(node_id, node_2_id=None, **kwargs):
    """
        Get all the resource attribute mappings in a network. If another network
        is specified, only return the mappings between the two networks.
    """
    qry = db.DBSession.query(ResourceAttrMap).filter(
        or_(
            and_(
                ResourceAttrMap.resource_attr_id_a == ResourceAttr.id,
                ResourceAttr.node_id == node_id),
            and_(
                ResourceAttrMap.resource_attr_id_b == ResourceAttr.id,
                ResourceAttr.node_id == node_id)))

    if node_2_id is not None:
        aliased_ra = aliased(ResourceAttr, name="ra2")
        qry = qry.filter(or_(
            and_(
                ResourceAttrMap.resource_attr_id_a == aliased_ra.id,
                aliased_ra.node_id == node_2_id),
            and_(
                ResourceAttrMap.resource_attr_id_b == aliased_ra.id,
                aliased_ra.node_id == node_2_id)))

    return qry.all()

def get_link_mappings(link_id, link_2_id=None, **kwargs):
    """
        Get all the resource attribute mappings in a network. If another network
        is specified, only return the mappings between the two networks.
    """
    qry = db.DBSession.query(ResourceAttrMap).filter(
        or_(
            and_(
                ResourceAttrMap.resource_attr_id_a == ResourceAttr.id,
                ResourceAttr.link_id == link_id),
            and_(
                ResourceAttrMap.resource_attr_id_b == ResourceAttr.id,
                ResourceAttr.link_id == link_id)))

    if link_2_id is not None:
        aliased_ra = aliased(ResourceAttr, name="ra2")
        qry = qry.filter(or_(
            and_(
                ResourceAttrMap.resource_attr_id_a == aliased_ra.id,
                aliased_ra.link_id == link_2_id),
            and_(
                ResourceAttrMap.resource_attr_id_b == aliased_ra.id,
                aliased_ra.link_id == link_2_id)))

    return qry.all()


def get_network_mappings(network_id, network_2_id=None, **kwargs):
    """
        Get all the mappings of network resource attributes, NOT ALL THE MAPPINGS
        WITHIN A NETWORK. For that, ``use get_mappings_in_network``. If another network
        is specified, only return the mappings between the two networks.
    """
    qry = db.DBSession.query(ResourceAttrMap).filter(
        or_(
            and_(
                ResourceAttrMap.resource_attr_id_a == ResourceAttr.id,
                ResourceAttr.network_id == network_id),
            and_(
                ResourceAttrMap.resource_attr_id_b == ResourceAttr.id,
                ResourceAttr.network_id == network_id)))

    if network_2_id is not None:
        aliased_ra = aliased(ResourceAttr, name="ra2")
        qry = qry.filter(or_(
            and_(
                ResourceAttrMap.resource_attr_id_a == aliased_ra.id,
                aliased_ra.network_id == network_2_id),
            and_(
                ResourceAttrMap.resource_attr_id_b == aliased_ra.id,
                aliased_ra.network_id == network_2_id)))

    return qry.all()

def check_attribute_mapping_exists(resource_attr_id_source, resource_attr_id_target, **kwargs):
    """
        Check whether an attribute mapping exists between a source and target resource attribute.
        returns 'Y' if a mapping exists. Returns 'N' in all other cases.
    """
    qry = db.DBSession.query(ResourceAttrMap).filter(
                ResourceAttrMap.resource_attr_id_a == resource_attr_id_source,
                ResourceAttrMap.resource_attr_id_b == resource_attr_id_target).all()

    if len(qry) > 0:
        return 'Y'
    else:
        return 'N'


def get_attribute_group(group_id, **kwargs):
    """
        Get a specific attribute group
    """

    user_id=kwargs.get('user_id')

    try:
        group_i = db.DBSession.query(AttrGroup).filter(
                                            AttrGroup.id==group_id).one()
        group_i.project.check_read_permission(user_id)
    except NoResultFound:
        raise HydraError("Group %s not found" % (group_id,))

    return group_i


def add_attribute_group(attributegroup, **kwargs):
    """
        Add a new attribute group.

        An attribute group is a container for attributes which need to be grouped
        in some logical way. For example, if the 'attr_is_var' flag isn't expressive
        enough to delineate different groupings.

        an attribute group looks like:
            {
                'project_id' : XXX,
                'name'       : 'my group name'
                'description : 'my group description' (optional)
                'layout'     : 'my group layout'      (optional)
                'exclusive'  : 'N' (or 'Y' )          (optional, default to 'N')
            }
    """
    log.info("attributegroup.project_id %s",attributegroup.project_id) # It is None while it should be valued
    user_id = kwargs.get('user_id')
    project_i = _get_project(attributegroup.project_id)
    project_i.check_write_permission(user_id)
    try:

        group_i = db.DBSession.query(AttrGroup).filter(
                                            AttrGroup.name==attributegroup.name,
                                            AttrGroup.project_id==attributegroup.project_id).one()
        log.info("Group %s already exists in project %s", attributegroup.name, attributegroup.project_id)

    except NoResultFound:

        group_i = AttrGroup()
        group_i.project_id  = attributegroup.project_id
        group_i.name        = attributegroup.name
        group_i.description = attributegroup.description
        group_i.layout      = attributegroup.get_layout()
        group_i.exclusive   = attributegroup.exclusive

        db.DBSession.add(group_i)
        db.DBSession.flush()

        log.info("Attribute Group %s added to project %s", attributegroup.name, attributegroup.project_id)

    return group_i

def update_attribute_group(attributegroup, **kwargs):
    """
        Add a new attribute group.

        An attribute group is a container for attributes which need to be grouped
        in some logical way. For example, if the 'attr_is_var' flag isn't expressive
        enough to delineate different groupings.

        an attribute group looks like:
            {
                'project_id' : XXX,
                'name'       : 'my group name'
                'description : 'my group description' (optional)
                'layout'     : 'my group layout'      (optional)
                'exclusive'  : 'N' (or 'Y' )          (optional, default to 'N')
            }
    """
    user_id=kwargs.get('user_id')

    if attributegroup.id is None:
        raise HydraError("cannot update attribute group. no ID specified")

    try:

        group_i = db.DBSession.query(AttrGroup).filter(AttrGroup.id==attributegroup.id).one()
        group_i.project.check_write_permission(user_id)

        layout = attributegroup.layout
        group_i.name        = attributegroup.name
        group_i.description = attributegroup.description
        group_i.layout = json.dumps(layout) if not isinstance(layout, str) else layout
        group_i.exclusive   = attributegroup.exclusive

        db.DBSession.flush()

        log.info("Group %s in project %s updated", attributegroup.id, attributegroup.project_id)
    except NoResultFound:

        raise HydraError('No Attribute Group %s was found in project %s', attributegroup.id, attributegroup.project_id)


    return group_i

def delete_attribute_group(group_id, **kwargs):
    """
        Delete an attribute group.
    """
    user_id = kwargs['user_id']

    try:

        group_i = db.DBSession.query(AttrGroup).filter(AttrGroup.id==group_id).one()

        group_i.project.check_write_permission(user_id)

        db.DBSession.delete(group_i)
        db.DBSession.flush()

        log.info("Group %s in project %s deleted", group_i.id, group_i.project_id)
    except NoResultFound:

        raise HydraError('No Attribute Group %s was found', group_id)


    return 'OK'

def get_network_attributegroup_items(network_id, **kwargs):
    """
        Get all the group items in a network
    """

    user_id=kwargs.get('user_id')


    net_i = _get_network(network_id)

    net_i.check_read_permission(user_id)

    group_items_i = db.DBSession.query(AttrGroupItem).filter(
                                    AttrGroupItem.network_id==network_id).all()

    return group_items_i

def get_group_attributegroup_items(network_id, group_id, **kwargs):
    """
        Get all the items in a specified group, within a network
    """
    user_id=kwargs.get('user_id')

    network_i = _get_network(network_id)

    network_i.check_read_permission(user_id)

    group_items_i = db.DBSession.query(AttrGroupItem).filter(
                                    AttrGroupItem.network_id==network_id,
                                    AttrGroupItem.group_id==group_id).all()

    return group_items_i


def get_attribute_item_groups(network_id, attr_id, **kwargs):
    """
        Get all the group items in a network with a given attribute_id
    """
    user_id=kwargs.get('user_id')

    network_i = _get_network(network_id)

    network_i.check_read_permission(user_id)

    group_items_i = db.DBSession.query(AttrGroupItem).filter(
                                        AttrGroupItem.network_id==network_id,
                                        AttrGroupItem.attr_id==attr_id).all()

    return group_items_i

def _get_attr_group(group_id):
    try:
        group_i = db.DBSession.query(AttrGroup).filter(AttrGroup.id==group_id).one()
    except NoResultFound:
        raise HydraError("Error adding attribute group item: group %s not found" % (group_id))

    return group_i

def _get_attributegroupitems(network_id):
    existing_agis = db.DBSession.query(AttrGroupItem).filter(AttrGroupItem.network_id==network_id).all()
    return existing_agis

def add_attribute_group_items(attributegroupitems, **kwargs):

    """
        Populate attribute groups with items.
        ** attributegroupitems : a list of items, of the form:
            ```{
                    'attr_id'    : X,
                    'group_id'   : Y,
                    'network_id' : Z,
               }```

        Note that this approach supports the possibility of populating groups
        within multiple networks at the same time.

        When adding a group item, the function checks whether it can be added,
        based on the 'exclusivity' setup of the groups -- if a group is specified
        as being 'exclusive', then any attributes within that group cannot appear
        in any other group (within a network).
    """

    user_id = kwargs.get('user_id')

    if not isinstance(attributegroupitems, list):
        raise HydraError("Cannpt add attribute group items. Attributegroupitems must be a list")

    new_agis_i = []

    group_lookup = {}

    #for each network, keep track of what attributes are contained in which groups it's in
    #structure: {NETWORK_ID : {ATTR_ID: [GROUP_ID]}
    agi_lookup = {}

    network_lookup = {}

    #'agi' = shorthand for 'attribute group item'
    for agi in attributegroupitems:

        network_i = network_lookup.get(agi.network_id)

        if network_i is None:
            network_i = _get_network(agi.network_id)
            network_lookup[agi.network_id] = network_i

        network_i.check_write_permission(user_id)


        #Get the group so we can check for exclusivity constraints
        group_i = group_lookup.get(agi.group_id)
        if group_i is None:
            group_lookup[agi.group_id] = _get_attr_group(agi.group_id)

        network_agis = agi_lookup

        #Create a map of all agis currently in the network
        if agi_lookup.get(agi.network_id) is None:
            agi_lookup[agi.network_id] = {}
            network_agis = _get_attributegroupitems(agi.network_id)
            log.info(network_agis)
            for net_agi in network_agis:

                if net_agi.group_id not in group_lookup:
                    group_lookup[net_agi.group_id] = _get_attr_group(net_agi.group_id)

                if agi_lookup.get(net_agi.network_id) is None:
                    agi_lookup[net_agi.network_id][net_agi.attr_id] = [net_agi.group_id]
                else:
                    if agi_lookup[net_agi.network_id].get(net_agi.attr_id) is None:
                        agi_lookup[net_agi.network_id][net_agi.attr_id] = [net_agi.group_id]
                    elif net_agi.group_id not in agi_lookup[net_agi.network_id][net_agi.attr_id]:
                        agi_lookup[net_agi.network_id][net_agi.attr_id].append(net_agi.group_id)
        #Does this agi exist anywhere else inside this network?
        #Go through all the groups that this attr is in and make sure it's not exclusive
        if agi_lookup[agi.network_id].get(agi.attr_id) is not None:
            for group_id in agi_lookup[agi.network_id][agi.attr_id]:
                group = group_lookup[group_id]
                #Another group has been found.
                if group.exclusive == 'Y':
                    #The other group is exclusive, so this attr can't be added
                    raise HydraError("Attribute %s is already in Group %s for network %s. This group is exclusive, so attr %s cannot exist in another group."%(agi.attr_id, group.id, agi.network_id, agi.attr_id))

            #Now check that if this group is exclusive, then the attr isn't in
            #any other groups
            if group_lookup[agi.group_id].exclusive == 'Y':
                if len(agi_lookup[agi.network_id][agi.attr_id]) > 0:
                    #The other group is exclusive, so this attr can't be added
                    raise HydraError("Cannot add attribute %s to group %s. This group is exclusive, but attr %s has been found in other groups (%s)" % (agi.attr_id, agi.group_id, agi.attr_id, agi_lookup[agi.network_id][agi.attr_id]))


        agi_i = AttrGroupItem()
        agi_i.network_id = agi.network_id
        agi_i.group_id   = agi.group_id
        agi_i.attr_id    = agi.attr_id

        #Update the lookup table in preparation for the next pass.
        if agi_lookup[agi.network_id].get(agi.attr_id) is None:
            agi_lookup[agi.network_id][agi.attr_id] = [agi.group_id]
        elif agi.group_id not in agi_lookup[agi.network_id][agi.attr_id]:
            agi_lookup[agi.network_id][agi.attr_id].append(agi.group_id)


        db.DBSession.add(agi_i)

        new_agis_i.append(agi_i)
    log.info(agi_lookup)

    db.DBSession.flush()

    return new_agis_i

def delete_attribute_group_items(attributegroupitems, **kwargs):

    """
        remove attribute groups items .
        ** attributegroupitems : a list of items, of the form:
            ```{
                    'attr_id'    : X,
                    'group_id'   : Y,
                    'network_id' : Z,
               }```
    """


    user_id=kwargs.get('user_id')

    log.info("Deleting %s attribute group items", len(attributegroupitems))

    #if there area attributegroupitems from different networks, keep track of those
    #networks to ensure the user actually has permission to remove the items.
    network_lookup = {}

    if not isinstance(attributegroupitems, list):
        raise HydraError("Cannpt add attribute group items. Attributegroupitems must be a list")

    #'agi' = shorthand for 'attribute group item'
    for agi in attributegroupitems:

        network_i = network_lookup.get(agi.network_id)

        if network_i is None:
            network_i = _get_network(agi.network_id)
            network_lookup[agi.network_id] = network_i

        network_i.check_write_permission(user_id)

        agi_i = db.DBSession.query(AttrGroupItem).filter(AttrGroupItem.network_id == agi.network_id,
                                                 AttrGroupItem.group_id == agi.group_id,
                                                 AttrGroupItem.attr_id  == agi.attr_id).first()

        if agi_i is not None:
            db.DBSession.delete(agi_i)

    db.DBSession.flush()

    log.info("Attribute group items deleted")

    return 'OK'

@required_role('admin')
def delete_all_duplicate_attributes(**kwargs):
    """
        duplicate attributes can appear in the DB when attributes are added
        with a dimension of None (because mysql allows multiple entries
        even if there is a unique constraint where one of the values is null)

        This identifies one attribute of a duplicate set and then remaps all pointers to duplicates
        to that attribute, before deleting all other duplicate attributes.

        steps are:
            1: Identify all duplicate attributes
            2: Select one of the duplicates to be the one to keep
            3: Remap all resource attributes and type attributes to point from
               duplicate attrs to the keeper.
            4: Delete the duplicates.
    """

    #step 1: get all attributes and filter out the duplicates
    all_attributes = db.DBSession.query(Attr).all()

    #a lookup based on name/dimension (The apparent unique identifier for an attribute)
    attribute_lookup = defaultdict(lambda: [])
    for attribute in all_attributes:
        key = (attribute.name, attribute.dimension_id)
        attribute_lookup[key].append(attribute)

    #Now identify the dupes -- any of the dict's values which has a length > 1
    duplicate_attributes = filter(lambda x: len(x) > 1, attribute_lookup.values())

    for dupe_list in duplicate_attributes:
        log.info("Duplicate attributes found: name: %s, dimension: %s",
                 dupe_list[0].name, dupe_list[0].dimension_id)
        delete_duplicate_attributes(dupe_list)

    db.DBSession.flush()


@required_perms('delete_attribute', 'edit_network')
def delete_duplicate_resourceattributes(network_id=None, **kwargs):
    """
    for every resource, find any situations where there are duplicate attribute
    names, ex 2 max_flows, but where the attribute IDs are different. In this case,
    remove one of them, and keep the one which is used in the template for that node.
    """

    if network_id is None:
        #get all the resource attrs in the system -- but limit by only inputs
        all_ras = db.DBSession.query(ResourceAttr)\
            .filter(ResourceAttr.attr_is_var == 'N')\
            .options(joinedload('attr')).all()
    else:
        all_ras = get_all_network_resourceattributes(network_id, return_orm=True)

    #create a mapping for a node's resource attrs by its ID and the name of the attr
    ra_lookup = defaultdict(lambda: [])
    for ra in all_ras:
        key = (ra.ref_key, ra.get_resource_id(), ra.attr.name)
        ra_lookup[key].append(ra)

    duplicate_ra_list = filter(lambda x: len(x) > 1, ra_lookup.values())

    #we now have the duplicate resourceattrs. We need to identify which of them
    #to delete.
    for duplicate_ras in duplicate_ra_list:
        #first get the type of the resource
        resource = duplicate_ras[0].get_resource()
        #now get all the typeattrs defined for that resource
        resource_typeattrs = []
        for rt in resource.types:
            for ta in rt.get_templatetype().typeattrs:
                resource_typeattrs.append(ta.attr_id)

        data_to_transfer = {}
        ras_to_delete = []
        #now identify the attributes which are not defined in a typeattr, and
        #mark them for deletion
        for duplicate_ra in duplicate_ras:
            if duplicate_ra.attr_id not in resource_typeattrs:

                #we've found  a resource attribute not defined on the type.
                #Now check if there's data associated to it, and not the other.

                ra_rs = db.DBSession.query(ResourceScenario)\
                        .filter(ResourceScenario.resource_attr_id == duplicate_ra.id).first()

                #If this is the case, then remap the resource scenario to the RA
                #we wish to keep.
                if ra_rs is not None:
                    data_to_transfer[ra.attr.name] = ra_rs

                ras_to_delete.append(duplicate_ra)

        #None of the dupes are associated to a template, then delete any with
        #no data. Leave any with data, and let the user deal with them individually
        if len(ras_to_delete) == len(duplicate_ras):
            for ra_to_delete in ras_to_delete:
                ra_rs = db.DBSession.query(ResourceScenario)\
                        .filter(ResourceScenario.resource_attr_id == ra_to_delete.id).first()
                if ra_rs is None:
                    log.info("A duplicate found for %s on %s %s. Deleting as it has no data.",
                             ra_to_delete.attr.name,
                             ra_to_delete.ref_key,
                             resource.name)
                    db.DBSession.delete(ra_to_delete)
                else:
                    log.info("A duplicate found for %s on %s %s. Not deleting as it has data.",
                             ra_to_delete.attr.name,
                             ra_to_delete.ref_key,
                             resource.name)

            #no need to go further, so continue the outer loop
            continue

        #do a second pass, this time transferring data from the bad resourceattributes
        #to the keepers
        for duplicate_ra in duplicate_ras:
            #focus now on the keepers i.e. the ones defined in the template
            if duplicate_ra.attr_id in resource_typeattrs:
                ra_rs = db.DBSession.query(ResourceScenario)\
                    .filter(ResourceScenario.resource_attr_id == duplicate_ra.id).first()

                dupes_rs = data_to_transfer.get(ra.attr.name)
                if ra_rs is None:
                    #if this has no value, see if the dupe has a value and transfer it
                    if dupes_rs is not None:
                        log.info("Updating resource scenario with new reference to %s",
                                 duplicate_ra.attr.name)
                        newrs = ResourceScenario()
                        newrs.scenario_id = dupes_rs.scenario_id
                        newrs.resource_attr_id = duplicate_ra.id
                        newrs.dataset_id = dupes_rs.dataset_id
                        db.DBSession.add(newrs)
                else:
                    #delete any RS which are not needed
                    if dupes_rs is not None:
                        db.DBSession.delete(dupes_rs)


        #now finally delete all the dupes
        for ra_to_delete in ras_to_delete:

            log.info("Deleting resource attr %s (id: %s) from %s %s",\
                     duplicate_ra.attr.name,\
                     duplicate_ra.id,\
                     duplicate_ra.ref_key,\
                     resource.name)
            db.DBSession.delete(ra_to_delete)


def delete_duplicate_attributes(dupe_list):
    """
        Take a list of duplicate attributes and delete all but one.
        Steps are:
            1: Select one of the duplicates to keep
            2: Remap all resource attributes and type attributes to point
               from duplicate attrs to the keeper
            3: Delete the duplicates
        args:
            dupe_list: a list of iterables containing duplicate attributes
    """

    #sort by ID, and choose the attribute with the smallest ID to keep
    #The rationale being that this likely has the most existing references
    dupe_list.sort(key=lambda x: x.id)

    keeper = dupe_list[0]

    #remove all the rest in the list
    attrs_to_remove = dupe_list[1:]

    #remap all the attributes from those to delete to the keeper so they can be removed safely
    for attr_to_remove in attrs_to_remove:
        remap_attribute_reference(attr_to_remove.id, keeper.id)

        #now that the remapping is done, we can safely delete the old attribute
        delete_attribute(attr_to_remove.id)

    db.DBSession.flush()

    return keeper

def remap_attribute_reference(old_attr_id, new_attr_id, flush=False):
    """
        Remap everything which references old_attr_id to reference
        new_attr_id
    """
    #first, remap all the resource attributes
    ras_to_remap = db.DBSession.query(ResourceAttr)\
        .filter(ResourceAttr.attr_id == old_attr_id).all()

    deleted_ras = []
    for ra_to_remap in ras_to_remap:
        #is there an RA with the new attribute already on the same resource?
        existing_ra = db.DBSession.query(ResourceAttr)\
            .filter(ResourceAttr.attr_id == new_attr_id,
                    ResourceAttr.ref_key == ra_to_remap.ref_key,
                    ResourceAttr.node_id == ra_to_remap.node_id,
                    ResourceAttr.link_id == ra_to_remap.link_id,
                    ResourceAttr.group_id == ra_to_remap.group_id,
                    ResourceAttr.network_id == ra_to_remap.network_id).first()

        #if so, then it must be deleted so there is only one on the resource.
        if existing_ra is not None:
            #if the RA to be deleted is linked with data and the one to keep
            #is not, then remap the resource scenario.
            old_ra_rs = db.DBSession.query(ResourceScenario)\
                .filter(ResourceScenario.resource_attr_id == ra_to_remap.id).first()
            new_ra_rs = db.DBSession.query(ResourceScenario)\
                .filter(ResourceScenario.resource_attr_id == existing_ra.id).first()

            if old_ra_rs is not None and new_ra_rs is None:
                old_ra_rs.resource_attr_id = existing_ra.id

            #mark the RA as deleted so it can be ignored in the remapping
            #process later
            deleted_ras.append(ra_to_remap.id)
            db.DBSession.delete(ra_to_remap)


    for ra_to_remap in ras_to_remap:
        #no need to remap as it's been deleted
        if ra_to_remap.id in deleted_ras:
            continue
        ra_to_remap.attr_id = new_attr_id

    tas_to_remap = db.DBSession.query(TypeAttr)\
        .filter(TypeAttr.attr_id == old_attr_id).all()

    for ta_to_remap in tas_to_remap:
        #is there an existing type attr on the type with the same attr?
        existing_ta = db.DBSession.query(TypeAttr)\
            .filter(TypeAttr.attr_id == new_attr_id,
                    TypeAttr.type_id == ta_to_remap.type_id).first()

        #if so, delete it
        if existing_ta is not None:
            db.DBSession.delete(ta_to_remap)
        else:
            ta_to_remap.attr_id = new_attr_id

    if flush is True:
        db.DBSession.flush()<|MERGE_RESOLUTION|>--- conflicted
+++ resolved
@@ -23,16 +23,10 @@
 
 from collections import defaultdict
 
-<<<<<<< HEAD
-from sqlalchemy import or_, and_
-from sqlalchemy.orm import aliased, joinedload
-from sqlalchemy.orm.exc import NoResultFound
-=======
 from sqlalchemy import or_, and_, func
 from sqlalchemy.orm import aliased, joinedload
 from sqlalchemy.orm.exc import NoResultFound
 from sqlalchemy.exc import IntegrityError
->>>>>>> e450a0ce
 
 from ..db.model import Attr,\
         User,\
@@ -53,19 +47,12 @@
         Dimension, \
         Unit
 
-<<<<<<< HEAD
-from sqlalchemy import func
-=======
->>>>>>> e450a0ce
 
 from .. import db
 
 from ..exceptions import HydraError, ResourceNotFoundError
 from ..util.permissions import required_perms, required_role
-<<<<<<< HEAD
-=======
-
->>>>>>> e450a0ce
+
 from . import units
 from .objects import JSONObject
 
@@ -167,53 +154,18 @@
             and_(
                 func.lower(Attr.name) == name.strip().lower(),
                 Attr.dimension_id == dimension_id,
-<<<<<<< HEAD
-            )
-        )
-
-        if network_id is not None:
-            attr_qry = attr_qry.filter(Attr.network_id == network_id)
-        if project_id is not None:
-            attr_qry = attr_qry.filter(Attr.project_id == project_id)
-
-        attr_i = attr_qry.one()
-=======
                 Attr.network_id == network_id,
                 Attr.project_id == project_id
             )
         )
-        
+
         attr_i = attr_qry.first()
->>>>>>> e450a0ce
 
         log.debug("Attribute retrieved")
         return attr_i
     except NoResultFound:
         return None
 
-<<<<<<< HEAD
-def _add_attribute(attr, user_id, flush=True):
-    """
-        Add an attribute without checking if there is another attribute with the same
-        name and dimension
-    """
-    log.info("Retrieving all attributes with name %s and dimension %s", name, dimension_id)
-    attr_qry = db.DBSession.query(Attr).filter(
-        and_(
-            func.lower(Attr.name) == name.strip().lower(),
-            Attr.dimension_id == dimension_id
-        )
-    )
-
-    attrs_i = attr_qry.all()
-
-    log.info("Found %s attributes", len(attrs_i))
-
-    return attrs_i
-
-def _add_attribute(attr, user_id, flush=True, do_reassign=True):
-    """
-=======
 def search_attributes(name, network_id=None, project_id=None, **kwargs):
     """
         Search for all attributes matching the given name
@@ -242,7 +194,7 @@
 
         for na in net_attrs_i:
             attrs_dict[na.name] = na
-        
+
         #Finally add in all the global attributes which do not have the same
         #name as the scoped attributes. WHy? Becuase we assume that within scoping,
         #names must be unique --- you can't have a 'cost' at different dimensions within a scope,
@@ -254,7 +206,7 @@
 
         for a in global_attrs_i:
             if a.name not in attrs_dict:
-                attrs_dict[a.name] = JSONObject(a) 
+                attrs_dict[a.name] = JSONObject(a)
 
         return_attrs = []
         #now load the dimension for each attribute.
@@ -271,7 +223,6 @@
 
 def _add_attribute(attr, user_id, flush=True, do_reassign=False):
     """
->>>>>>> e450a0ce
     Add an attribute to the DB
     args:
         attr: A JSONObject representing the attr
@@ -288,13 +239,9 @@
     attr_i = Attr(
         name=attr.name,
         dimension_id=attr.dimension_id,
-<<<<<<< HEAD
-        description=attr.description
-=======
         description=attr.description,
         network_id = attr.network_id,
         project_id = attr.project_id
->>>>>>> e450a0ce
     )
 
     _check_can_add_attribute(attr.name, attr.dimension, attr.project_id, attr.network_id)
@@ -324,19 +271,12 @@
     db.DBSession.add(attr_i)
     if flush is True:
         db.DBSession.flush()
-<<<<<<< HEAD
-=======
-
->>>>>>> e450a0ce
+
     log.info("New attr added")
 
     """
       Now that we have an ID, check for inconsistencies in the attribute scoping
-<<<<<<< HEAD
-      hierarchy, and fix them buy removing any conflicting entries and reassigning
-=======
       hierarchy, and fix them by removing any conflicting entries and reassigning
->>>>>>> e450a0ce
       any resource attributes to the non-conflicting attribute.
       Only do this for attributes not scoped to a network as a network is the lowest scope.
     """
@@ -498,11 +438,7 @@
         #set the user ID to 2 here, as this requires admin priviliges. THis is
         #safe to do because this function has already been checked for add_attribute
         #permission from the caller
-<<<<<<< HEAD
-        attr_i = _add_attribute(attr, user_id=user_id)
-=======
         attr_i = _add_attribute(attr, user_id=user_id, do_reassign=True)
->>>>>>> e450a0ce
 
     return JSONObject(attr_i)
 
@@ -549,11 +485,8 @@
     attr_i.name = attr.name
     attr_i.dimension_id = attr.dimension_id
     attr_i.description = attr.description
-<<<<<<< HEAD
-=======
     attr_i.network_id = attr.network_id
     attr_i.project_id = attr.project_id
->>>>>>> e450a0ce
 
     db.DBSession.flush()
     return JSONObject(attr_i)
@@ -621,11 +554,7 @@
 
     return [JSONObject(a) for a in new_attrs]
 
-<<<<<<< HEAD
-def get_attributes(network_id=None, project_id=None, include_global=False, **kwargs):
-=======
 def get_attributes(network_id=None, project_id=None, include_global=False, include_network_attributes=False, include_hierarchy=False, **kwargs):
->>>>>>> e450a0ce
     """
         Get all attributes.
         args:
@@ -633,13 +562,10 @@
             project_id (optional): Return project-scoped attributes (attributes defined only on a project)
             include_global (Bool): If a network ID or project ID are specified, global attributes are
                                    not returned unless this flag is True.
-<<<<<<< HEAD
-=======
             include_network_attributes (Bool): If a project ID is specified but not a network ID, then use
                                                this flag to indicate whether the attributes scoped to all networks
                                                inside the specified project should also be returned.
             include_hierarchy (Bool): Include attributes from projects higher up in the project hierarchy
->>>>>>> e450a0ce
     """
 
     base_qry = db.DBSession.query(Attr)
@@ -657,37 +583,15 @@
     else:
         global_attrs = []
 
-<<<<<<< HEAD
-
-    #Now get all project attributes
-    project_scoped_attributes = []
-    if project_id is not None:
-        project_attributes = base_qry.filter(
-            Attr.project_id == project_id).all()
-        project_scoped_attributes = [JSONObject(a) for a in project_attributes]
-
-
-    network_scoped_attributes = []
-    if network_id is not None:
-        network_attributes = base_qry.filter(
-            Attr.network_id == network_id).all()
-        network_scoped_attributes = [JSONObject(a) for a in network_attributes]
-
-    all_attrs = network_scoped_attributes + project_scoped_attributes + global_attrs
-
-    all_attrs = sorted(all_attrs, key=lambda x: x.name)
-
-    return all_attrs
-=======
     project_scoped_attributes = []
     network_scoped_attributes = []
 
-    
+
     #Now get all project attributes
     if project_id is not None:
         project = db.DBSession.query(Project).filter(Project.id==project_id).one()
         project_scoped_attributes = project.get_scoped_attributes(include_hierarchy=include_hierarchy)
-        
+
         if network_id is None and include_network_attributes is True:
             nets = db.DBSession.query(Network).filter(Network.project_id==project_id).all()
             netlookup = {n.id:n for n in nets}
@@ -737,7 +641,6 @@
 
     return attrs_i
 
->>>>>>> e450a0ce
 
 def _get_attr(attr_id):
     try:
