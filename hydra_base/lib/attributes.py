--- conflicted
+++ resolved
@@ -1163,13 +1163,8 @@
         .filter(ResourceAttr.attr_is_var == 'N')\
         .options(joinedload('attr')).all()
 
-<<<<<<< HEAD
-    #create a mapping for a node's resource attrs buy its ID and the name of the attr
+    #create a mapping for a node's resource attrs by its ID and the name of the attr
     ra_lookup = defaultdict(lambda: [])
-=======
-    #create a mapping for a node's resource attrs by its ID and the name of the attr
-    ra_lookup = {}
->>>>>>> b6cf695f
     for ra in all_ras:
         key = (ra.ref_key, ra.get_resource_id(), ra.attr.name)
         ra_lookup[key].append(ra)
