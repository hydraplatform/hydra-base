--- conflicted
+++ resolved
@@ -147,33 +147,6 @@
 
 def get_attribute_by_name_and_dimension(name, dimension_id=None,**kwargs):
     """
-        Get a specific attribute by its name.
-        dimension_id can be None, because in attribute the dimension_id is not anymore mandatory
-    """
-    try:
-<<<<<<< HEAD
-        attr_qry = db.DBSession.query(Attr).filter(
-            and_(
-                func.lower(Attr.name) == name.strip().lower(),
-                Attr.dimension_id == dimension_id,
-                Attr.network_id == network_id,
-                Attr.project_id == project_id
-            )
-        )
-
-        attr_i = attr_qry.one()
-
-=======
-        attr_i = db.DBSession.query(Attr).filter(and_(Attr.name==name, Attr.dimension_id==dimension_id)).one()
->>>>>>> 5926eeb4
-        log.debug("Attribute retrieved")
-        return attr_i
-    except NoResultFound:
-        return None
-
-<<<<<<< HEAD
-def get_attributes_by_name_and_dimension(name, dimension_id=None, **kwargs):
-    """
         Get all attributes with the specified name and dimension, irrespective of
         scoping.
         dimension_id can be None, because in attribute the dimension_id is not anymore mandatory
@@ -183,10 +156,29 @@
             dimension_id (int): the ID of the dimension of the attribute
         returns:
             list: JSONObjects derived from the Sqlalchemy rows.
-=======
+    """
+    try:
+        attr_qry = db.DBSession.query(Attr).filter(
+            and_(
+                func.lower(Attr.name) == name.strip().lower(),
+                Attr.dimension_id == dimension_id,
+                Attr.network_id == network_id,
+                Attr.project_id == project_id
+            )
+        )
+
+        attr_i = attr_qry.one()
+
+        log.debug("Attribute retrieved")
+        return attr_i
+    except NoResultFound:
+        return None
+
 @required_role('admin')
 def add_attribute_no_checks(attr,**kwargs):
->>>>>>> 5926eeb4
+    """
+        Add an attribute without checking if there is another attribute with the same
+        name and dimension
     """
     log.info("Retrieving all attributes with name %s and dimension %s", name, dimension_id)
     attr_qry = db.DBSession.query(Attr).filter(
@@ -217,7 +209,6 @@
     """
     log.debug("Adding attribute: %s", attr.name)
 
-<<<<<<< HEAD
     attr_i = Attr(
         name=attr.name,
         dimension_id=attr.dimension_id,
@@ -249,10 +240,6 @@
                                   "Please specify a network_id or project_id to the attribute.")
 
 
-=======
-    attr_i = Attr(name = attr.name, dimension_id = attr.dimension_id)
-    attr_i.description = attr.description
->>>>>>> 5926eeb4
     db.DBSession.add(attr_i)
     db.DBSession.flush()
     log.info("New attr added")
@@ -270,7 +257,6 @@
 
     return JSONObject(attr_i)
 
-<<<<<<< HEAD
 def _reassign_scoped_attributes(attr_id):
     """
     If a matching attribute exists (same name & dimension) but scoped at a lower
@@ -378,8 +364,6 @@
                 return False
 
     return True
-=======
->>>>>>> 5926eeb4
 
 
 @required_perms('add_attribute')
@@ -399,7 +383,6 @@
     """
     log.debug("Adding attribute: %s", attr.name)
 
-<<<<<<< HEAD
     user_id = kwargs.get('user_id')
 
     if check_existing is False:
@@ -415,18 +398,6 @@
     else:
         attr_i = _add_attribute(attr, user_id=user_id)
 
-=======
-    try:
-        attr_i = db.DBSession.query(Attr).filter(Attr.name == attr.name,
-                                                 Attr.dimension_id == attr.dimension_id).one()
-        log.info("Attr already exists")
-    except NoResultFound:
-        attr_i = Attr(name = attr.name, dimension_id = attr.dimension_id)
-        attr_i.description = attr.description
-        db.DBSession.add(attr_i)
-        db.DBSession.flush()
-        log.info("New attr added")
->>>>>>> 5926eeb4
     return JSONObject(attr_i)
 
 @required_perms('edit_attribute')
