#!/usr/bin/env python
# -*- coding: utf-8 -*-

# (c) Copyright 2013 to 2017 University of Manchester
#
# HydraPlatform is free software: you can redistribute it and/or modify
# it under the terms of the GNU Lesser General Public License as published by
# the Free Software Foundation, either version 3 of the License, or
# (at your option) any later version.
#
# HydraPlatform is distributed in the hope that it will be useful,
# but WITHOUT ANY WARRANTY; without even the implied warranty of
# MERCHANTABILITY or FITNESS FOR A PARTICULAR PURPOSE.  See the
# GNU General Public License for more details.
#
# You should have received a copy of the GNU Lesser General Public License
# along with HydraPlatform.  If not, see <http://www.gnu.org/licenses/>
#

from .. import db
from ..db.model import Template, TemplateType, TypeAttr, Attr, Network, Node, Link, ResourceGroup, ResourceType, ResourceAttr, ResourceScenario, Scenario
from .objects import JSONObject, Dataset
from .data import add_dataset

from ..exceptions import HydraError, ResourceNotFoundError
from ..import config
from ..util import dataset_util, get_layout_as_string, get_layout_as_dict
from lxml import etree
from decimal import Decimal
import logging
from sqlalchemy.orm.exc import NoResultFound
from sqlalchemy.orm import joinedload_all, noload
from sqlalchemy import or_, and_
import re
from . import units
import json
log = logging.getLogger(__name__)

def _get_attr(attr_id):
    attr = db.DBSession.query(Attr).filter(Attr.id==attr_id).one()
    return JSONObject(attr)


def _check_dimension(typeattr, unit=None):
    """
        Check that the unit and dimension on a type attribute match.
        Alternatively, pass in a unit manually to check against the dimension
        of the type attribute
    """

    if unit is None:
        unit = typeattr.unit

    dimension = _get_attr(typeattr.attr_id).dimension

    if unit is not None and dimension is not None:
        unit_dimen = units.get_unit_dimension(unit)
        if unit_dimen.lower() != dimension.lower():
            raise HydraError("Unit %s has dimension %s, but attribute has dimension %s"%
                            (unit, unit_dimen, dimension))


def get_types_by_attr(resource, template_id=None):
    """
        Using the attributes of the resource, get all the
        types that this resource matches.
        @returns a dictionary, keyed on the template name, with the
        value being the list of type names which match the resources
        attributes.
    """

    resource_type_templates = []

    #Create a list of all of this resources attributes.
    attr_ids = []
    for res_attr in resource.attributes:
        attr_ids.append(res_attr.attr_id)
    all_resource_attr_ids = set(attr_ids)

    all_types = db.DBSession.query(TemplateType).options(joinedload_all('typeattrs')).filter(TemplateType.resource_type==resource.ref_key)
    if template_id is not None:
        all_types = all_types.filter(TemplateType.template_id==template_id)

    all_types = all_types.all()

    #tmpl type attrs must be a subset of the resource's attrs
    for ttype in all_types:
        type_attr_ids = []
        for typeattr in ttype.typeattrs:
            type_attr_ids.append(typeattr.attr_id)
        if set(type_attr_ids).issubset(all_resource_attr_ids):
            resource_type_templates.append(ttype)

    return resource_type_templates

def _get_attr_by_name_and_dimension(name, dimension):
    """
        Search for an attribute with the given name and dimension.
        If such an attribute does not exist, create one.
    """

    attr = db.DBSession.query(Attr).filter(Attr.name==name,
                                           Attr.dimension==dimension).first()

    if attr is None:
        attr         = Attr()
        attr.dimension = dimension
        attr.name  = name

        log.info("Attribute not found, creating new attribute: name:%s, dimen:%s",
                    attr.name, attr.dimension)

        db.DBSession.add(attr)

    return attr

def parse_attribute(attribute):

    if attribute.find('dimension') is not None:
        dimension = attribute.find('dimension').text
        if dimension is not None:
            dimension = units.get_dimension(dimension.strip())

            if dimension is None:
                raise HydraError("Dimension %s does not exist."%dimension)

    elif attribute.find('unit') is not None:
        if attribute.find('unit').text is not None:
            dimension = units.get_unit_dimension(attribute.find('unit').text)

    if dimension is None or dimension.lower() in ('dimensionless', ''):
        dimension = 'dimensionless'

    name      = attribute.find('name').text.strip()

    attr = _get_attr_by_name_and_dimension(name, dimension)

    db.DBSession.flush()

    return attr

def parse_xml_typeattr(type_i, attribute):

    attr = parse_attribute(attribute)

    for ta in type_i.typeattrs:
        if ta.attr_id == attr.id:
           typeattr_i = ta
           break
    else:
        typeattr_i = TypeAttr()
        log.debug("Creating type attr: type_id=%s, attr_id=%s", type_i.id, attr.id)
        typeattr_i.type_id=type_i.id
        typeattr_i.attr_id=attr.id
        type_i.typeattrs.append(typeattr_i)
        db.DBSession.add(typeattr_i)

    unit = None
    if attribute.find('unit') is not None:
        unit = attribute.find('unit').text

    if unit is not None:
        typeattr_i.unit     = unit

    _check_dimension(typeattr_i)

    if attribute.find('description') is not None:
        typeattr_i.description = attribute.find('description').text

    if attribute.find('properties') is not None:
        properties_string = get_etree_layout_as_dict(attribute.find('properties'))
        typeattr_i.properties = str(properties_string)

    if attribute.find('is_var') is not None:
        typeattr_i.attr_is_var = attribute.find('is_var').text
    if attribute.find('data_type') is not None:
        typeattr_i.data_type = attribute.find('data_type').text

    if attribute.find('default') is not None:
        default = attribute.find('default')
        unit = default.find('unit').text

        if unit is None and typeattr_i.unit is not None:
            unit = typeattr_i.unit

        dimension = None
        if unit is not None:
            _check_dimension(typeattr_i, unit)
            dimension = units.get_unit_dimension(unit)

        if unit is not None and typeattr_i.unit is not None:
            if unit != typeattr_i.unit:
                raise HydraError("Default value has a unit of %s but the attribute"
                             " says the unit should be: %s"%(typeattr_i.unit, unit))

        val  = default.find('value').text
        try:
            Decimal(val)
            data_type = 'scalar'
        except:
            data_type = 'descriptor'

        dataset = add_dataset(data_type,
                               val,
                               unit,
                               name="%s Default"%attr.name)
        typeattr_i.default_dataset_id = dataset.id

    if attribute.find('restrictions') is not None:
        typeattr_i.data_restriction = str(dataset_util.get_restriction_as_dict(attribute.find('restrictions')))
    else:
        typeattr_i.data_restriction = None

    return typeattr_i

def parse_json_typeattr(type_i, typeattr_j, attribute_j, default_dataset_j):

    if attribute_j.dimension is not None:
        dimension_j = attribute_j.dimension
        if dimension_j is not None:
            if dimension_j.strip() == '':
                dimension_j = 'dimensionless'

            dimension = units.get_dimension(dimension_j.strip())

            if dimension is None:
                raise HydraError("Dimension '%s' does not exist."%dimension_j)

    elif attribute_j.unit is not None:
            dimension = units.get_unit_dimension(attribute_j.unit)

    if dimension is None or dimension.lower() in ('dimensionless', ''):
        dimension = 'dimensionless'

    name      = attribute_j.name.strip()

    attr_i = _get_attr_by_name_and_dimension(name, dimension)

    #Get an ID for the attribute
    db.DBSession.flush()

    for ta in type_i.typeattrs:
        if ta.attr_id == attr_i.id:
           typeattr_i = ta
           break
    else:
        typeattr_i = TypeAttr()
        log.debug("Creating type attr: type_id=%s, attr_id=%s", type_i.id, attr_i.id)
        typeattr_i.type_id=type_i.id
        typeattr_i.attr_id=attr_i.id
        typeattr_i.attr = attr_i
        type_i.typeattrs.append(typeattr_i)
        db.DBSession.add(typeattr_i)


    unit = None
    if attribute_j.unit is not None:
        typeattr_i.unit = typeattr_j.unit

    _check_dimension(typeattr_i)

    if typeattr_j.description is not None:
        typeattr_i.description = typeattr_j.description

    if typeattr_j.properties is not None:
        if isinstance(typeattr_j.properties, dict):
            typeattr_i.properties = json.dumps(typeattr_j.properties)
        else:
            typeattr_i.properties = typeattr_j.properties

    if typeattr_j.is_var is not None:
        typeattr_i.attr_is_var = typeattr_j.is_var

    if typeattr_j.data_type is not None:
        typeattr_i.data_type = typeattr_j.data_type

    if default_dataset_j is not None:
        default = default_dataset_j

        unit = default.unit

        if unit is None and typeattr_i.unit is not None:
            unit = typeattr_i.unit

        dimension = None
        if unit is not None:
            _check_dimension(typeattr_i, unit)
            dimension = units.get_unit_dimension(unit)

        if unit is not None and typeattr_i.unit is not None:
            if unit != typeattr_i.unit:
                raise HydraError("Default value has a unit of %s but the attribute"
                             " says the unit should be: %s"%(typeattr_i.unit, unit))

        val  = default.value

        data_type = default.type
        name = default.name if default.name is not None else "%s Default"%attr_i.name

        dataset_i = add_dataset(data_type,
                               val,
                               unit,
                               name= name)
        typeattr_i.default_dataset_id = dataset_i.id

    if typeattr_j.restriction is not None or typeattr_j.data_restriction is not None:
        restriction = typeattr_j.restriction if typeattr_j.restriction is not None else typeattr_j.data_restriction
        if isinstance(restriction, dict):
            typeattr_i.data_restriction = json.dumps(restriction)
        else:
            typeattr_i.data_restriction = restriction
    else:
        typeattr_i.data_restriction = None

    return typeattr_i

def get_template_as_json(template_id, **kwargs):
    """
        Get a template (including attribute and dataset definitions) as a JSON
        string. This is just a wrapper around the get_template_as_dict function.
    """
    user_id = kwargs['user_id']
    return json.dumps(get_template_as_dict(template_id, user_id=user_id))

def get_template_as_dict(template_id, **kwargs):
    attr_dict = {}
    dataset_dict = {}

    template_i = db.DBSession.query(Template).filter(
            Template.id==template_id).options(
                joinedload_all('templatetypes.typeattrs.default_dataset.metadata'
                              )
            ).one()

    #Load all the attributes
    for type_i in template_i.templatetypes:
        for typeattr_i in type_i.typeattrs:
            typeattr_i.attr

    template_j = JSONObject(template_i)

    for tmpltype_j in template_j.templatetypes:
        ##Try to load the json into an object, as it will be re-encoded as json,
        ##and we don't want double encoding:
        if tmpltype_j.layout is not None:
            tmpltype_j.layout = get_layout_as_dict(tmpltype_j.layout)

        for typeattr_j in tmpltype_j.typeattrs:
            typeattr_j.attr_id = typeattr_j.attr_id*-1
            attr_dict[typeattr_j.attr_id] = JSONObject(
                                   {
                                        'name': typeattr_j.attr.name,
                                        'dimension':typeattr_j.attr.dimension
                                     })

            if typeattr_j.default_dataset_id is not None:
                typeattr_j.default_dataset_id = typeattr_j.default_dataset_id * -1
                dataset_dict[typeattr_j.default_dataset_id] = JSONObject(
                            {
                                'name'     : typeattr_j.default_dataset.name,
                                'type'     : typeattr_j.default_dataset.type,
                                'unit'     : typeattr_j.default_dataset.unit,
                                'value'    : typeattr_j.default_dataset.value,
                                'metadata' : typeattr_j.default_dataset.metadata
                            })

            if hasattr(typeattr_j, 'default_dataset') and typeattr_j.default_dataset is not None:
                del(typeattr_j['default_dataset'])

            if hasattr(typeattr_j, 'attr') and typeattr_j.attr is not None:
                del(typeattr_j['attr'])

    output_data = {'attributes': attr_dict, 'datasets':dataset_dict, 'template': template_j}

    return output_data


def get_template_as_xml(template_id,**kwargs):
    """
        Turn a template into an xml template
    """
    template_xml = etree.Element("template_definition")

    template_i = db.DBSession.query(Template).filter(
            Template.id==template_id).options(
                joinedload_all('templatetypes.typeattrs.default_dataset.metadata'
                              )
            ).one()

    template_name = etree.SubElement(template_xml, "template_name")
    template_name.text = template_i.name
    template_name = etree.SubElement(template_xml, "template_description")
    template_name.text = template_i.description
    resources = etree.SubElement(template_xml, "resources")

    for type_i in template_i.templatetypes:
        xml_resource    = etree.SubElement(resources, "resource")

        resource_type   = etree.SubElement(xml_resource, "type")
        resource_type.text   = type_i.resource_type

        name   = etree.SubElement(xml_resource, "name")
        name.text   = type_i.name

        description   = etree.SubElement(xml_resource, "description")
        description.text   = type_i.description

        alias   = etree.SubElement(xml_resource, "alias")
        alias.text   = type_i.alias

        if type_i.layout is not None and type_i.layout != "":
            layout = _get_layout_as_etree(type_i.layout)
            xml_resource.append(layout)

        for type_attr in type_i.typeattrs:
            attr = _make_attr_element(xml_resource, type_attr)

        resources.append(xml_resource)

    xml_string = etree.tostring(template_xml, encoding="unicode")

    return xml_string

def import_template_json(template_json_string,allow_update=True, **kwargs):
    """
        Add the template, type and typeattrs described
        in a JSON file.

        Delete type, typeattr entries in the DB that are not in the XML file
        The assumption is that they have been deleted and are no longer required.

        The allow_update indicates whether an existing template of the same name should
        be updated, or whether it should throw an 'existing name' error.
    """

    user_id = kwargs.get('user_id')

    try:
        template_dict = json.loads(template_json_string)
    except:
        raise HydraError("Unable to parse JSON string. Plese ensure it is JSON compatible.")

    return import_template_dict(template_dict, allow_update=allow_update, user_id=user_id)

def import_template_dict(template_dict, allow_update=True, **kwargs):

    template_file_j = template_dict

    file_attributes = template_file_j.get('attributes')
    file_datasets   = template_file_j.get('datasets', {})
    template_j = JSONObject(template_file_j.get('template', {}))

    default_datasets_j = {}
    for k, v in file_datasets.items():
        default_datasets_j[int(k)] = Dataset(v)

    if file_attributes is None or default_datasets_j is None or len(template_j) == 0:
        raise HydraError("Invalid template. The template must have the following structure: " + \
                            "{'attributes':\\{...\\}, 'datasets':\\{...\\}, 'template':\\{...\\}}")


    #Normalise attribute IDs so they're always ints (in case they're specified as strings)
    attributes_j = {}
    for k, v in file_attributes.items():
        attributes_j[int(k)] = JSONObject(v)

    template_name = template_j.name
    template_description = template_j.description

    template_layout = None
    if template_j.layout is not None:
        if isinstance(template_j.layout, dict):
            template_layout = json.dumps(template_j.layout)
        else:
            template_layout = template_j.layout

    try:
        template_i = db.DBSession.query(Template).filter(Template.name==template_name).options(joinedload_all('templatetypes.typeattrs.attr')).one()
        if allow_update == False:
            raise HydraError("Existing Template Found with name %s"%(template_name,))
        else:
            log.info("Existing template found. name=%s", template_name)
            template_i.layout = template_layout
            template_i.description = template_description
    except NoResultFound:
        log.info("Template not found. Creating new one. name=%s", template_name)
        template_i = Template(name=template_name, description=template_description, layout=template_layout)
        db.DBSession.add(template_i)

    types_j = template_j.templatetypes
    type_id_map = {r.id:r for r in template_i.templatetypes}
    #Delete any types which are in the DB but no longer in the JSON file
    type_name_map = {r.name:r.id for r in template_i.templatetypes}
    attr_name_map = {}
    for type_i in template_i.templatetypes:
        for typeattr in type_i.typeattrs:
            attr_name_map[typeattr.attr.name] = (typeattr.attr_id, typeattr.type_id)

    existing_types = set([r.name for r in template_i.templatetypes])
    log.info(["%s : %s" %(tt.name, tt.id) for tt in template_i.templatetypes])
    log.info("Existing types: %s", existing_types)

    new_types = set([t.name for t in types_j])
    log.info("New Types: %s", new_types)

    types_to_delete = existing_types - new_types
    log.info("Types to delete: %s", types_to_delete)
    log.info(type_name_map)
    for type_to_delete in types_to_delete:
        type_id = type_name_map[type_to_delete]
        try:
            for i, tt in enumerate(template_i.templatetypes):
                if tt.id == type_id:
                    type_i = template_i.templatetypes[i]
                    del(template_i.templatetypes[i])
                    log.info("Deleting type %s (%s)", type_i.name, type_i.id)
                    del(type_name_map[type_to_delete])
                    db.DBSession.delete(type_i)
        except NoResultFound:
            pass


    #Add or update types.
    for type_j in types_j:
        type_name = type_j.name

        #check if the type is already in the DB. If not, create a new one.
        type_is_new = False
        if type_name in existing_types:
            type_id = type_name_map[type_name]
            type_i = type_id_map[type_id]
        else:
            log.info("Type %s not found, creating new one.", type_name)
            type_i = TemplateType()
            type_i.name = type_name
            template_i.templatetypes.append(type_i)
            type_is_new = True

        if type_j.description is not None:
            type_i.description = type_j.description

        if type_j.alias is not None:
            type_i.alias = type_j.alias

        #Allow 'type' or 'resource_type' to be accepted
        if type_j.type is not None:
            type_i.resource_type = type_j.type
        elif type_j.resource_type is not None:
            type_i.resource_type = type_j.resource_type

        if type_j.resource_type is None:
            raise HydraError("No resource type specified."
                             " 'NODE', 'LINK', 'GROUP' or 'NETWORK'")

        if type_j.layout is not None:
            if isinstance(type_j, dict):
                type_i.layout = json.dumps(type_j.layout)
            else:
                type_i.layout = type_j.layout

        #delete any TypeAttrs which are in the DB but not in the XML file
        existing_attrs = []
        if not type_is_new:
            for r in template_i.templatetypes:
                if r.name == type_name:
                    for typeattr in r.typeattrs:
                        existing_attrs.append(typeattr.attr.name)

        existing_attrs = set(existing_attrs)

        type_attrs = []
        for typeattr_j in type_j.typeattrs:
            if typeattr_j.attr_id is not None:
                attr_j = attributes_j[typeattr_j.attr_id].name
            elif typeattr_j.attr is not None:
                attr_j = typeattr_j.attr.name
            type_attrs.append(attr_j)

        type_attrs = set(type_attrs)

        attrs_to_delete = existing_attrs - type_attrs
        for attr_to_delete in attrs_to_delete:
            attr_id, type_id = attr_name_map[attr_to_delete]
            try:
                attr_i = db.DBSession.query(TypeAttr).filter(TypeAttr.attr_id==attr_id, TypeAttr.type_id==type_id).options(joinedload_all('attr')).one()
                db.DBSession.delete(attr_i)
                log.info("Attr %s in type %s deleted",attr_i.attr.name, attr_i.templatetype.name)
            except NoResultFound:
                log.debug("Attr %s not found in type %s"%(attr_id, type_id))
                continue

        #Add or update type typeattrs
        #Support an external attribute dict or embedded attributes.
        for typeattr_j  in type_j.typeattrs:
            if typeattr_j.attr_id is not None:
                attr_j = attributes_j[typeattr_j.attr_id]
            elif typeattr_j.attr is not None:
                attr_j = typeattr_j.attr

            default_dataset_j = None
            if typeattr_j.default_dataset is not None:
                default_dataset_j = typeattr_j.default_dataset
            elif typeattr_j.default is not None:
                default_dataset_j = typeattr_j.default_dataset
            elif typeattr_j.default_dataset_id is not None:
                default_dataset_j = default_datasets_j[int(typeattr_j.default_dataset_id)]

            parse_json_typeattr(type_i, typeattr_j, attr_j, default_dataset_j)

    db.DBSession.flush()

    return template_i


def import_template_xml(template_xml, allow_update=True, **kwargs):
    """
        Add the template, type and typeattrs described
        in an XML file.

        Delete type, typeattr entries in the DB that are not in the XML file
        The assumption is that they have been deleted and are no longer required.
    """

    template_xsd_path = config.get('templates', 'template_xsd_path')
    xmlschema_doc = etree.parse(template_xsd_path)

    xmlschema = etree.XMLSchema(xmlschema_doc)

    xml_tree = etree.fromstring(template_xml)

    xmlschema.assertValid(xml_tree)

    template_name = xml_tree.find('template_name').text
    template_description = xml_tree.find('template_description').text

    template_layout = None
    if xml_tree.find('layout') is not None and \
               xml_tree.find('layout').text is not None:
        layout = xml_tree.find('layout')
        layout_string = get_etree_layout_as_dict(layout)
        template_layout = json.dumps(layout_string)

    try:
        tmpl_i = db.DBSession.query(Template).filter(Template.name==template_name).options(joinedload_all('templatetypes.typeattrs.attr')).one()

        if allow_update == False:
            raise HydraError("Existing Template Found with name %s"%(template_name,))
        else:
            log.info("Existing template found. name=%s", template_name)
            tmpl_i.layout = template_layout
            tmpl_i.description = template_description
    except NoResultFound:
        log.info("Template not found. Creating new one. name=%s", template_name)
        tmpl_i = Template(name=template_name, description=template_description, layout=template_layout)
        db.DBSession.add(tmpl_i)

    types = xml_tree.find('resources')
    #Delete any types which are in the DB but no longer in the XML file
    type_name_map = {r.name:r.id for r in tmpl_i.templatetypes}
    attr_name_map = {}
    for type_i in tmpl_i.templatetypes:
        for attr in type_i.typeattrs:
            attr_name_map[attr.attr.name] = (attr.id, attr.type_id)

    existing_types = set([r.name for r in tmpl_i.templatetypes])

    new_types = set([r.find('name').text for r in types.findall('resource')])

    types_to_delete = existing_types - new_types

    for type_to_delete in types_to_delete:
        type_id = type_name_map[type_to_delete]
        try:
            type_i = db.DBSession.query(TemplateType).filter(TemplateType.id==type_id).one()
            log.info("Deleting type %s", type_i.name)
            db.DBSession.delete(type_i)
        except NoResultFound:
            pass

    #Add or update types.
    for resource in types.findall('resource'):
        type_name = resource.find('name').text
        #check if the type is already in the DB. If not, create a new one.
        type_is_new = False
        if type_name in existing_types:
            type_id = type_name_map[type_name]
            type_i = db.DBSession.query(TemplateType).filter(TemplateType.id==type_id).options(joinedload_all('typeattrs.attr')).one()

        else:
            log.info("Type %s not found, creating new one.", type_name)
            type_i = TemplateType()
            type_i.name = type_name
            tmpl_i.templatetypes.append(type_i)
            type_is_new = True

        if resource.find('alias') is not None:
            type_i.alias = resource.find('alias').text

        if resource.find('description') is not None:
            type_i.description = resource.find('description').text

        if resource.find('type') is not None:
            type_i.resource_type = resource.find('type').text

        if resource.find('layout') is not None and \
            resource.find('layout').text is not None:
            layout = resource.find('layout')
            layout_string = get_etree_layout_as_dict(layout)
            type_i.layout = json.dumps(layout_string)

        #delete any TypeAttrs which are in the DB but not in the XML file
        existing_attrs = []
        if not type_is_new:
            for r in tmpl_i.templatetypes:
                if r.name == type_name:
                    for typeattr in r.typeattrs:
                        existing_attrs.append(typeattr.attr.name)

        existing_attrs = set(existing_attrs)

        template_attrs = set([r.find('name').text for r in resource.findall('attribute')])

        attrs_to_delete = existing_attrs - template_attrs
        for attr_to_delete in attrs_to_delete:
            attr_id, type_id = attr_name_map[attr_to_delete]
            try:
                attr_i = db.DBSession.query(TypeAttr).filter(TypeAttr.attr_id==attr_id, TypeAttr.type_id==type_id).options(joinedload_all('attr')).one()
                db.DBSession.delete(attr_i)
                log.info("Attr %s in type %s deleted",attr_i.attr.name, attr_i.templatetype.name)
            except NoResultFound:
                log.debug("Attr %s not found in type %s"%(attr_id, type_id))
                continue

        #Add or update type typeattrs
        for attribute in resource.findall('attribute'):
            parse_xml_typeattr(type_i, attribute)

    db.DBSession.flush()

    return tmpl_i

def apply_template_to_network(template_id, network_id, **kwargs):
    """
        For each node and link in a network, check whether it matches
        a type in a given template. If so, assign the type to the node / link.
    """

    net_i = db.DBSession.query(Network).filter(Network.id==network_id).one()
    #There should only ever be one matching type, but if there are more,
    #all we can do is pick the first one.
    try:
        network_type_id = db.DBSession.query(TemplateType.id).filter(TemplateType.template_id==template_id,
                                                                       TemplateType.resource_type=='NETWORK').one()
        assign_type_to_resource(network_type_id.id, 'NETWORK', network_id,**kwargs)
    except NoResultFound:
        log.info("No network type to set.")
        pass

    for node_i in net_i.nodes:
        templates = get_types_by_attr(node_i, template_id)
        if len(templates) > 0:
            assign_type_to_resource(templates[0].id, 'NODE', node_i.id,**kwargs)
    for link_i in net_i.links:
        templates = get_types_by_attr(link_i, template_id)
        if len(templates) > 0:
            assign_type_to_resource(templates[0].id, 'LINK', link_i.id,**kwargs)

    for group_i in net_i.resourcegroups:
        templates = get_types_by_attr(group_i, template_id)
        if len(templates) > 0:
            assign_type_to_resource(templates[0].id, 'GROUP', group_i.id,**kwargs)

    db.DBSession.flush()

def set_network_template(template_id, network_id, **kwargs):
    """
       Apply an existing template to a network. Used when a template has changed, and additional attributes
       must be added to the network's elements.
    """

    resource_types = []

    #There should only ever be one matching type, but if there are more,
    #all we can do is pick the first one.
    try:
        network_type = db.DBSession.query(ResourceType).filter(ResourceType.ref_key=='NETWORK',
                                                            ResourceType.network_id==network_id,
                                                            ResourceType.type_id==TemplateType.type_id,
                                                            TemplateType.template_id==template_id).one()
        resource_types.append(network_type)

    except NoResultFound:
        log.info("No network type to set.")
        pass

    node_types = db.DBSession.query(ResourceType).filter(ResourceType.ref_key=='NODE',
                                                        ResourceType.node_id==Node.node_id,
                                                        Node.network_id==network_id,
                                                        ResourceType.type_id==TemplateType.type_id,
                                                        TemplateType.template_id==template_id).all()
    link_types = db.DBSession.query(ResourceType).filter(ResourceType.ref_key=='LINK',
                                                        ResourceType.link_id==Link.link_id,
                                                        Link.network_id==network_id,
                                                        ResourceType.type_id==TemplateType.type_id,
                                                        TemplateType.template_id==template_id).all()
    group_types = db.DBSession.query(ResourceType).filter(ResourceType.ref_key=='GROUP',
                                                        ResourceType.group_id==ResourceGroup.group_id,
                                                        ResourceGroup.network_id==network_id,
                                                        ResourceType.type_id==TemplateType.type_id,
                                                        TemplateType.template_id==template_id).all()

    resource_types.extend(node_types)
    resource_types.extend(link_types)
    resource_types.extend(group_types)

    assign_types_to_resources(resource_types)

    log.info("Finished setting network template")

def remove_template_from_network(network_id, template_id, remove_attrs, **kwargs):
    """
        Remove all resource types in a network relating to the specified
        template.
        remove_attrs
            Flag to indicate whether the attributes associated with the template
            types should be removed from the resources in the network. These will
            only be removed if they are not shared with another template on the network
    """

    try:
        network = db.DBSession.query(Network).filter(Network.id==network_id).one()
    except NoResultFound:
        raise HydraError("Network %s not found"%network_id)

    try:
        template = db.DBSession.query(Template).filter(Template.id==template_id).one()
    except NoResultFound:
        raise HydraError("Template %s not found"%template_id)

    type_ids = [tmpltype.id for tmpltype in template.templatetypes]

    node_ids = [n.id for n in network.nodes]
    link_ids = [l.id for l in network.links]
    group_ids = [g.id for g in network.resourcegroups]

    if remove_attrs == 'Y':
        #find the attributes to remove
        resource_attrs_to_remove = _get_resources_to_remove(network, template)
        for n in network.nodes:
            resource_attrs_to_remove.extend(_get_resources_to_remove(n, template))
        for l in network.links:
            resource_attrs_to_remove.extend(_get_resources_to_remove(l, template))
        for g in network.resourcegroups:
            resource_attrs_to_remove.extend(_get_resources_to_remove(g, template))

        for ra in resource_attrs_to_remove:
            db.DBSession.delete(ra)

    resource_types = db.DBSession.query(ResourceType).filter(
        and_(or_(
            ResourceType.network_id==network_id,
            ResourceType.node_id.in_(node_ids),
            ResourceType.link_id.in_(link_ids),
            ResourceType.group_id.in_(group_ids),
        ), ResourceType.type_id.in_(type_ids))).all()

    for resource_type in resource_types:
        db.DBSession.delete(resource_type)

    db.DBSession.flush()

def _get_resources_to_remove(resource, template):
    """
        Given a resource and a template being removed, identify the resource attribtes
        which can be removed.
    """
    type_ids = [tmpltype.id for tmpltype in template.templatetypes]

    node_attr_ids = dict([(ra.attr_id, ra) for ra in resource.attributes])
    attrs_to_remove = []
    attrs_to_keep   = []
    for nt in resource.types:
        if nt.templatetype.id in type_ids:
            for ta in nt.templatetype.typeattrs:
                if node_attr_ids.get(ta.attr_id):
                    attrs_to_remove.append(node_attr_ids[ta.attr_id])
        else:
            for ta in nt.templatetype.typeattrs:
                if node_attr_ids.get(ta.attr_id):
                    attrs_to_keep.append(node_attr_ids[ta.attr_id])
    #remove any of the attributes marked for deletion as they are
    #marked for keeping based on being in another type.
    final_attrs_to_remove = set(attrs_to_remove) - set(attrs_to_keep)

    return list(final_attrs_to_remove)

def get_matching_resource_types(resource_type, resource_id,**kwargs):
    """
        Get the possible types of a resource by checking its attributes
        against all available types.

        @returns A list of TypeSummary objects.
    """
    resource_i = None
    if resource_type == 'NETWORK':
        resource_i = db.DBSession.query(Network).filter(Network.id==resource_id).one()
    elif resource_type == 'NODE':
        resource_i = db.DBSession.query(Node).filter(Node.id==resource_id).one()
    elif resource_type == 'LINK':
        resource_i = db.DBSession.query(Link).filter(Link.id==resource_id).one()
    elif resource_type == 'GROUP':
        resource_i = db.DBSession.query(ResourceGroup).filter(ResourceGroup.id==resource_id).one()

    matching_types = get_types_by_attr(resource_i)
    return matching_types

def assign_types_to_resources(resource_types,**kwargs):
    """
        Assign new types to list of resources.
        This function checks if the necessary
        attributes are present and adds them if needed. Non existing attributes
        are also added when the type is already assigned. This means that this
        function can also be used to update resources, when a resource type has
        changed.
    """
    #Remove duplicate values from types by turning it into a set
    type_ids = list(set([rt.type_id for rt in resource_types]))

    db_types = db.DBSession.query(TemplateType).filter(TemplateType.id.in_(type_ids)).options(joinedload_all('typeattrs')).all()

    types = {}
    for db_type in db_types:
        if types.get(db_type.id) is None:
            types[db_type.id] = db_type
    log.info("Retrieved all the appropriate template types")
    res_types = []
    res_attrs = []
    res_scenarios = []

    net_id = None
    node_ids = []
    link_ids = []
    grp_ids  = []
    for resource_type in resource_types:
        ref_id  = resource_type.ref_id
        ref_key = resource_type.ref_key
        if resource_type.ref_key == 'NETWORK':
            net_id = ref_id
        elif resource_type.ref_key == 'NODE':
            node_ids.append(ref_id)
        elif resource_type.ref_key == 'LINK':
            link_ids.append(ref_id)
        elif resource_type.ref_key == 'GROUP':
            grp_ids.append(ref_id)
    if net_id:
        net = db.DBSession.query(Network).filter(Network.id==net_id).one()
    nodes = _get_nodes(node_ids)
    links = _get_links(link_ids)
    groups = _get_groups(grp_ids)
    for resource_type in resource_types:
        ref_id  = resource_type.ref_id
        ref_key = resource_type.ref_key
        type_id = resource_type.type_id
        if ref_key == 'NETWORK':
            resource = net
        elif ref_key == 'NODE':
            resource = nodes[ref_id]
        elif ref_key == 'LINK':
            resource = links[ref_id]
        elif ref_key == 'GROUP':
            resource = groups[ref_id]

        ra, rt, rs= set_resource_type(resource, type_id, types)
        if rt is not None:
            res_types.append(rt)
        if len(ra) > 0:
            res_attrs.extend(ra)
        if len(rs) > 0:
            res_scenarios.extend(rs)

    log.info("Retrieved all the appropriate resources")
    if len(res_types) > 0:
        new_types = db.DBSession.execute(ResourceType.__table__.insert(), res_types)
    if len(res_attrs) > 0:
        new_res_attrs = db.DBSession.execute(ResourceAttr.__table__.insert(), res_attrs)
        new_ras = db.DBSession.query(ResourceAttr).filter(and_(ResourceAttr.id>=new_res_attrs.lastrowid, ResourceAttr.id<(new_res_attrs.lastrowid+len(res_attrs)))).all()

    ra_map = {}
    for ra in new_ras:
        ra_map[(ra.ref_key, ra.attr_id, ra.node_id, ra.link_id, ra.group_id, ra.network_id)] = ra.id

    for rs in res_scenarios:
        rs['resource_attr_id'] = ra_map[(rs['ref_key'], rs['attr_id'], rs['node_id'], rs['link_id'], rs['group_id'], rs['network_id'])]

    if len(res_scenarios) > 0:
        new_scenarios = db.DBSession.execute(ResourceScenario.__table__.insert(), res_scenarios)
    #Make DBsession 'dirty' to pick up the inserts by doing a fake delete.

    db.DBSession.query(ResourceAttr).filter(ResourceAttr.attr_id==None).delete()

    ret_val = [t for t in types.values()]
    return ret_val

def check_type_compatibility(type_1_id, type_2_id):
    """
        When applying a type to a resource, it may be the case that the resource already
        has an attribute specified in the new type, but the template which defines this
        pre-existing attribute has a different unit specification to the new template.

        This function checks for any situations where different types specify the same
        attributes, but with different units.
    """
    errors = []

    type_1 = db.DBSession.query(TemplateType).filter(TemplateType.id==type_1_id).options(joinedload_all('typeattrs')).one()
    type_2 = db.DBSession.query(TemplateType).filter(TemplateType.id==type_2_id).options(joinedload_all('typeattrs')).one()
    template_1_name = type_1.template.name
    template_2_name = type_2.template.name

    type_1_attrs=set([t.attr_id for t in type_1.typeattrs])
    type_2_attrs=set([t.attr_id for t in type_2.typeattrs])

    shared_attrs = type_1_attrs.intersection(type_2_attrs)

    if len(shared_attrs) == 0:
        return []

    type_1_dict = {}
    for t in type_1.typeattrs:
        if t.attr_id in shared_attrs:
            type_1_dict[t.attr_id]=t

    for ta in type_2.typeattrs:
        type_2_unit = ta.unit
        type_1_unit = type_1_dict[ta.attr_id].unit

        fmt_dict = {
                    'template_1_name':template_1_name,
                    'template_2_name':template_2_name,
                    'attr_name':ta.attr.name,
                    'type_1_unit':type_1_unit,
                    'type_2_unit':type_2_unit,
                    'type_name' : type_1.name
                }

        if type_1_unit is None and type_2_unit is not None:
            errors.append("Type %(type_name)s in template %(template_1_name)s"
                          " stores %(attr_name)s with no units, while template"
                          "%(template_2_name)s stores it with unit %(type_2_unit)s"%fmt_dict)
        elif type_1_unit is not None and type_2_unit is None:
            errors.append("Type %(type_name)s in template %(template_1_name)s"
                          " stores %(attr_name)s in %(type_1_unit)s."
                          " Template %(template_2_name)s stores it with no unit."%fmt_dict)
        elif type_1_unit != type_2_unit:
            errors.append("Type %(type_name)s in template %(template_1_name)s"
                          " stores %(attr_name)s in %(type_1_unit)s, while"
                          " template %(template_2_name)s stores it in %(type_2_unit)s"%fmt_dict)
        return errors

def _get_links(link_ids):
    links = []

    if len(link_ids) == 0:
        return links

    if len(link_ids) > 500:
        idx = 0
        extent = 500
        while idx < len(link_ids):
            log.info("Querying %s links", len(link_ids[idx:extent]))
            rs = db.DBSession.query(Link).options(joinedload_all('attributes')).options(joinedload_all('types')).filter(Link.id.in_(link_ids[idx:extent])).all()
            log.info("Retrieved %s links", len(rs))
            links.extend(rs)
            idx = idx + 500

            if idx + 500 > len(link_ids):
                extent = len(link_ids)
            else:
                extent = extent + 500
    else:
        links = db.DBSession.query(Link).options(joinedload_all('attributes')).options(joinedload_all('types')).filter(Link.id.in_(link_ids)).all()

    link_dict = {}

    for l in links:
        l.ref_id = l.id
        l.ref_key = 'LINK'
        link_dict[l.id] = l

    return link_dict

def _get_nodes(node_ids):
    nodes = []

    if len(node_ids) == 0:
        return nodes

    if len(node_ids) > 500:
        idx = 0
        extent = 500
        while idx < len(node_ids):
            log.info("Querying %s nodes", len(node_ids[idx:extent]))

            rs = db.DBSession.query(Node).options(joinedload_all('attributes')).options(joinedload_all('types')).filter(Node.id.in_(node_ids[idx:extent])).all()

            log.info("Retrieved %s nodes", len(rs))

            nodes.extend(rs)
            idx = idx + 500

            if idx + 500 > len(node_ids):
                extent = len(node_ids)
            else:
                extent = extent + 500
    else:
        nodes = db.DBSession.query(Node).options(joinedload_all('attributes')).options(joinedload_all('types')).filter(Node.id.in_(node_ids)).all()

    node_dict = {}

    for n in nodes:
        n.ref_id = n.id
        n.ref_key = 'NODE'
        node_dict[n.id] = n

    return node_dict

def _get_groups(group_ids):
    groups = []

    if len(group_ids) == 0:
        return groups

    if len(group_ids) > 500:
        idx = 0
        extent = 500
        while idx < len(group_ids):
            log.info("Querying %s groups", len(group_ids[idx:extent]))
            rs = db.DBSession.query(ResourceGroup).options(joinedload_all('attributes')).filter(ResourceGroup.id.in_(group_ids[idx:extent])).all()
            log.info("Retrieved %s groups", len(rs))
            groups.extend(rs)
            idx = idx + 500

            if idx + 500 > len(group_ids):
                extent = len(group_ids)
            else:
                extent = extent + 500
    else:
        groups = db.DBSession.query(ResourceGroup).options(joinedload_all('types')).options(joinedload_all('attributes')).filter(ResourceGroup.id.in_(group_ids))
    group_dict = {}

    for g in groups:
        g.ref_id = g.id
        g.ref_key = 'GROUP'
        group_dict[g.id] = g

    return group_dict

def assign_type_to_resource(type_id, resource_type, resource_id,**kwargs):
    """Assign new type to a resource. This function checks if the necessary
    attributes are present and adds them if needed. Non existing attributes
    are also added when the type is already assigned. This means that this
    function can also be used to update resources, when a resource type has
    changed.
    """

    if resource_type == 'NETWORK':
        resource = db.DBSession.query(Network).filter(Network.id==resource_id).one()
    elif resource_type == 'NODE':
        resource = db.DBSession.query(Node).filter(Node.id==resource_id).one()
    elif resource_type == 'LINK':
        resource = db.DBSession.query(Link).filter(Link.id==resource_id).one()
    elif resource_type == 'GROUP':
        resource = db.DBSession.query(ResourceGroup).filter(ResourceGroup.id==resource_id).one()

    res_attrs, res_type, res_scenarios = set_resource_type(resource, type_id, **kwargs)

    type_i = db.DBSession.query(TemplateType).filter(TemplateType.id==type_id).one()
    if resource_type != type_i.resource_type:
        raise HydraError("Cannot assign a %s type to a %s"%
                         (type_i.resource_type,resource_type))

    if res_type is not None:
        db.DBSession.bulk_insert_mappings(ResourceType, [res_type])

    if len(res_attrs) > 0:
        db.DBSession.bulk_insert_mappings(ResourceAttr, res_attrs)

    if len(res_scenarios) > 0:
        db.DBSession.bulk_insert_mappings(ResourceScenario, res_scenarios)

    #Make DBsession 'dirty' to pick up the inserts by doing a fake delete.
    db.DBSession.query(Attr).filter(Attr.id==None).delete()

    db.DBSession.flush()

    return db.DBSession.query(TemplateType).filter(TemplateType.id==type_id).one()

def set_resource_type(resource, type_id, types={}, **kwargs):
    """
        Set this resource to be a certain type.
        Type objects (a dictionary keyed on type_id) may be
        passed in to save on loading.
        This function does not call save. It must be done afterwards.
        New resource attributes are added to the resource if the template
        requires them. Resource attributes on the resource but not used by
        the template are not removed.
        @returns list of new resource attributes
        ,new resource type object
    """

    ref_key = resource.ref_key

    existing_attr_ids = []
    for res_attr in resource.attributes:
        existing_attr_ids.append(res_attr.attr_id)

    if type_id in types:
        type_i = types[type_id]
    else:
        type_i = db.DBSession.query(TemplateType).filter(TemplateType.id==type_id).options(joinedload_all('typeattrs')).one()

    type_attrs = dict()
    for typeattr in type_i.typeattrs:
        type_attrs[typeattr.attr_id]={
                            'is_var':typeattr.attr_is_var,
                            'default_dataset_id': typeattr.default_dataset.id if typeattr.default_dataset else None}

    # check if attributes exist
    missing_attr_ids = set(type_attrs.keys()) - set(existing_attr_ids)

    # add attributes if necessary
    new_res_attrs = []

    #This is a dict as the length of the list may not match the new_res_attrs
    #Keyed on attr_id, as resource_attr_id doesn't exist yet, and there should only
    #be one attr_id per template.
    new_res_scenarios = {}
    for attr_id in missing_attr_ids:
        ra_dict = dict(
            ref_key = ref_key,
            attr_id = attr_id,
            attr_is_var = type_attrs[attr_id]['is_var'],
            node_id    = resource.id   if ref_key == 'NODE' else None,
            link_id    = resource.id   if ref_key == 'LINK' else None,
            group_id   = resource.id   if ref_key == 'GROUP' else None,
            network_id = resource.id   if ref_key == 'NETWORK' else None,

        )
        new_res_attrs.append(ra_dict)



        if type_attrs[attr_id]['default_dataset_id'] is not None:
            if hasattr(resource, 'network'):
                for s in resource.network.scenarios:

                    if new_res_scenarios.get(attr_id) is None:
                        new_res_scenarios[attr_id] = {}

                    new_res_scenarios[attr_id][s.id] =  dict(
                        dataset_id = type_attrs[attr_id]['default_dataset_id'],
                        scenario_id = s.id,
                        #Not stored in the DB, but needed to connect the RA ID later.
                        attr_id = attr_id,
                        ref_key = ref_key,
                        node_id    = ra_dict['node_id'],
                        link_id    = ra_dict['link_id'],
                        group_id   = ra_dict['group_id'],
                        network_id = ra_dict['network_id'],
                    )


    resource_type = None
    for rt in resource.types:
        if rt.type_id == type_i.id:
            break
        else:
            errors = check_type_compatibility(rt.type_id, type_i.id)
            if len(errors) > 0:
                raise HydraError("Cannot apply type %s to resource as it "
                                 "conflicts with type %s. Errors are: %s"
                                 %(type_i.name, resource.get_name(),
                                   rt.templatetype.name, ','.join(errors)))
    else:
        # add type to tResourceType if it doesn't exist already
        resource_type = dict(
            node_id    = resource.id   if ref_key == 'NODE' else None,
            link_id    = resource.id   if ref_key == 'LINK' else None,
            group_id   = resource.id   if ref_key == 'GROUP' else None,
            network_id = resource.id   if ref_key == 'NETWORK' else None,
            ref_key    = ref_key,
            type_id    = type_id,
        )

    return new_res_attrs, resource_type, new_res_scenarios

def remove_type_from_resource( type_id, resource_type, resource_id,**kwargs):
    """
        Remove a resource type trom a resource
    """
    node_id = resource_id if resource_type == 'NODE' else None
    link_id = resource_id if resource_type == 'LINK' else None
    group_id = resource_id if resource_type == 'GROUP' else None

    resourcetype = db.DBSession.query(ResourceType).filter(
                                        ResourceType.type_id==type_id,
                                        ResourceType.ref_key==resource_type,
                                        ResourceType.node_id == node_id,
    ResourceType.link_id == link_id,
    ResourceType.group_id == group_id).one()

    db.DBSession.delete(resourcetype)
    db.DBSession.flush()

    return 'OK'

def _parse_data_restriction(restriction_dict):
    if restriction_dict is None or len(restriction_dict) == 0:
        return None

    #replace soap text with an empty string
    #'{soap_server.hydra_complexmodels}' -> ''
    dict_str = re.sub('{[a-zA-Z._]*}', '', str(restriction_dict))

    if isinstance(restriction_dict, dict):
        new_dict = restriction_dict
    else:
        new_dict = json.loads(restriction_dict)

    #Evaluate whether the dict actually contains anything.
    if not isinstance(new_dict, dict) or len(new_dict) == 0:
        log.critical('A restriction was specified, but it is null')
        return None

    ret_dict = {}
    for k, v in new_dict.items():
        if (isinstance(v, str) or isinstance(v, list)) and len(v) == 1:
            ret_dict[k] = v[0]
        else:
            ret_dict[k] = v

    return json.dumps(ret_dict)

def add_template(template, **kwargs):
    """
        Add template and a type and typeattrs.
    """
    tmpl = Template()
    tmpl.name = template.name
    if template.description:
        tmpl.description = template.description
    if template.layout:
        tmpl.layout = get_layout_as_string(template.layout)

    db.DBSession.add(tmpl)

    if template.templatetypes is not None:
        types = template.templatetypes
        for templatetype in types:
            ttype = _update_templatetype(templatetype)
            tmpl.templatetypes.append(ttype)

    db.DBSession.flush()
    return tmpl

def update_template(template,**kwargs):
    """
        Update template and a type and typeattrs.
    """
    tmpl = db.DBSession.query(Template).filter(Template.id==template.id).one()
    tmpl.name = template.name
    if template.description:
        tmpl.description = template.description

    #Lazy load the rest of the template
    for tt in tmpl.templatetypes:
        for ta in tt.typeattrs:
            ta.attr

    if template.layout:
        tmpl.layout = get_layout_as_string(template.layout)

    type_dict = dict([(t.id, t) for t in tmpl.templatetypes])
    existing_templatetypes = []

    if template.types is not None or template.templatetypes is not None:
        types = template.types if template.types is not None else template.templatetypes
        for templatetype in types:
            if templatetype.id is not None:
                type_i = type_dict[templatetype.id]
                _update_templatetype(templatetype, type_i)
                existing_templatetypes.append(type_i.id)
            else:
                #Give it a template ID if it doesn't have one
                templatetype.template_id = template.id
                new_templatetype_i = _update_templatetype(templatetype)
                existing_templatetypes.append(new_templatetype_i.id)

    for tt in tmpl.templatetypes:
        if tt.id not in existing_templatetypes:
            delete_templatetype(tt.id)

    db.DBSession.flush()

    return tmpl

def delete_template(template_id,**kwargs):
    """
        Delete a template and its type and typeattrs.
    """
    try:
        tmpl = db.DBSession.query(Template).filter(Template.id==template_id).one()
    except NoResultFound:
        raise ResourceNotFoundError("Template %s not found"%(template_id,))
    db.DBSession.delete(tmpl)
    db.DBSession.flush()
    return 'OK'

def get_templates(load_all=True, **kwargs):
    """
        Get all templates.
        Args:
            load_all Boolean: Returns just the template entry or the full template structure (template types and type attrs)
        Returns:
            List of Template objects
    """
    if load_all is False:
        templates = db.DBSession.query(Template).all()
    else:
        templates = db.DBSession.query(Template).options(joinedload_all('templatetypes.typeattrs')).all()

    return templates

def remove_attr_from_type(type_id, attr_id,**kwargs):
    """

        Remove an attribute from a type
    """
    typeattr_i = db.DBSession.query(TypeAttr).filter(TypeAttr.type_id==type_id,
                                                  TypeAttr.attr_id==attr_id).one()
    db.DBSession.delete(typeattr_i)

def get_template(template_id,**kwargs):
    """
        Get a specific resource template template, by ID.
    """
    try:
        tmpl_i = db.DBSession.query(Template).filter(Template.id==template_id).options(joinedload_all('templatetypes.typeattrs.default_dataset.metadata')).one()

        #Load the attributes.
        for tmpltype_i in tmpl_i.templatetypes:
            for typeattr_i in tmpltype_i.typeattrs:
                typeattr_i.attr

        return tmpl_i
    except NoResultFound:
        raise HydraError("Template %s not found"%template_id)

def get_template_by_name(name,**kwargs):
    """
        Get a specific resource template, by name.
    """
    try:
        tmpl_i = db.DBSession.query(Template).filter(Template.name == name).options(joinedload_all('templatetypes.typeattrs.default_dataset.metadata')).one()
        return tmpl_i
    except NoResultFound:
        log.info("%s is not a valid identifier for a template",name)
        raise HydraError('Template "%s" not found'%name)

def add_templatetype(templatetype,**kwargs):
    """
        Add a template type with typeattrs.
    """

    type_i = _update_templatetype(templatetype)

    db.DBSession.flush()

    return type_i

def update_templatetype(templatetype,**kwargs):
    """
        Update a resource type and its typeattrs.
        New typeattrs will be added. typeattrs not sent will be ignored.
        To delete typeattrs, call delete_typeattr
    """

    tmpltype_i = db.DBSession.query(TemplateType).filter(TemplateType.id == templatetype.id).one()

    _update_templatetype(templatetype, tmpltype_i)

    db.DBSession.flush()

    return tmpltype_i

def _set_typeattr(typeattr, existing_ta = None):
    """
        Add or updsate a type attribute.
        If an existing type attribute is provided, then update.

        Checks are performed to ensure that the dimension provided on the
        type attr (not updateable) is the same as that on the referring attribute.
        The unit provided (stored on tattr) must conform to the dimension stored
        on the referring attribute (stored on tattr).

        This is done so that multiple tempaltes can all use the same attribute,
        but specify different units.

        If no attr_id is provided, but an attr_name and dimension are provided,
        then a new attribute can be created (or retrived) and used. I.e., no
        attribute ID must be specified if attr_name and dimension are specified.

        ***WARNING***
        Setting attribute ID to null means a new type attribute (and even a new attr)
        may be added, None are removed or replaced. To remove other type attrs, do it
        manually using delete_typeattr
    """
    if existing_ta is None:
        ta = TypeAttr(attr_id=typeattr.attr_id)
    else:
        ta = existing_ta

    ta.unit = typeattr.unit
    ta.type_id = typeattr.type_id
    ta.data_type = typeattr.data_type

    if hasattr(typeattr, 'default_dataset_id') and typeattr.default_dataset_id is not None:
        ta.default_dataset_id = typeattr.default_dataset_id

    ta.description        = typeattr.description

    ta.properties         = typeattr.get_properties()

    ta.attr_is_var        = typeattr.is_var if typeattr.is_var is not None else 'N'

    ta.data_restriction = _parse_data_restriction(typeattr.data_restriction)

    if typeattr.dimension is not None and typeattr.attr_id is not None and typeattr.attr_id > 0:
        attr = ta.attr
        if attr.dimension != typeattr.dimension:
            raise HydraError("Cannot set a dimension on type attribute which "
                            "does not match its attribute. Create a new attribute if "
                            "you want to use attribute %s with dimension %s"%
                            (attr.name, typeattr.dimension))
    elif typeattr.dimension is not None and typeattr.attr_id is None and typeattr.name is not None:
        attr = _get_attr_by_name_and_dimension(typeattr.name, typeattr.dimension)
        ta.attr_id = attr.id
        ta.attr = attr

    _check_dimension(ta)

    if existing_ta is None:
        log.info("Adding ta to DB")
        db.DBSession.add(ta)

    return ta

def _update_templatetype(templatetype, existing_tt=None):
    """
        Add or update a templatetype. If an existing template type is passed in,
        update that one. Otherwise search for an existing one. If not found, add.
    """
    if existing_tt is None:
        if "id" in templatetype and templatetype.id is not None:
            tmpltype_i = db.DBSession.query(TemplateType).filter(TemplateType.id == templatetype.id).one()
        else:
            tmpltype_i = TemplateType()
    else:
        tmpltype_i = existing_tt

    tmpltype_i.template_id = templatetype.template_id
    tmpltype_i.name        = templatetype.name
    tmpltype_i.description = templatetype.description
    tmpltype_i.alias       = templatetype.alias

    if templatetype.layout is not None:
        tmpltype_i.layout = get_layout_as_string(templatetype.layout)

    tmpltype_i.resource_type = templatetype.resource_type

    ta_dict = {}
    for t in tmpltype_i.typeattrs:
        ta_dict[t.attr_id] = t

    existing_attrs = []

    if templatetype.typeattrs is not None:
        for typeattr in templatetype.typeattrs:
            if typeattr.attr_id in ta_dict:
                ta = _set_typeattr(typeattr, ta_dict[typeattr.attr_id])
                existing_attrs.append(ta.attr_id)
            else:
                ta = _set_typeattr(typeattr)
                tmpltype_i.typeattrs.append(ta)
                existing_attrs.append(ta.attr_id)

    log.info("Deleting any type attrs not sent")
    for ta in ta_dict.values():
        if ta.attr_id not in existing_attrs:
            delete_typeattr(ta)

    if existing_tt is None:
        db.DBSession.add(tmpltype_i)

    return tmpltype_i

def delete_templatetype(type_id,template_i=None, **kwargs):
    """
        Delete a template type and its typeattrs.
    """
    try:
        tmpltype_i = db.DBSession.query(TemplateType).filter(TemplateType.id == type_id).one()
    except NoResultFound:
        raise ResourceNotFoundError("Template Type %s not found"%(type_id,))

    if template_i is None:
        template_i = db.DBSession.query(Template).filter(Template.id==tmpltype_i.template_id).one()

    template_i.templatetypes.remove(tmpltype_i)

    db.DBSession.delete(tmpltype_i)
    db.DBSession.flush()

def get_templatetype(type_id,**kwargs):
    """
        Get a specific resource type by ID.
    """

    templatetype = db.DBSession.query(TemplateType).filter(
                        TemplateType.id==type_id).options(
                        joinedload_all("typeattrs")).one()

    return templatetype

def get_templatetype_by_name(template_id, type_name,**kwargs):
    """
        Get a specific resource type by name.
    """

    try:
        templatetype = db.DBSession.query(TemplateType).filter(TemplateType.id==template_id, TemplateType.name==type_name).one()
    except NoResultFound:
        raise HydraError("%s is not a valid identifier for a type"%(type_name))

    return templatetype

def add_typeattr(typeattr,**kwargs):
    """
        Add an typeattr to an existing type.
    """

    tmpltype = get_templatetype(typeattr.type_id, user_id=kwargs.get('user_id'))

    ta = _set_typeattr(typeattr)

    tmpltype.typeattrs.append(ta)

    db.DBSession.flush()

    return ta


def delete_typeattr(typeattr,**kwargs):
    """
        Remove an typeattr from an existing type
    """

    tmpltype = get_templatetype(typeattr.type_id, user_id=kwargs.get('user_id'))

    ta = db.DBSession.query(TypeAttr).filter(TypeAttr.type_id == typeattr.type_id,
                                          TypeAttr.attr_id == typeattr.attr_id).one()

    tmpltype.typeattrs.remove(ta)

    db.DBSession.flush()

    return 'OK'

def validate_attr(resource_attr_id, scenario_id, template_id=None):
    """
        Check that a resource attribute satisfies the requirements of all the types of the
        resource.
    """
    rs = db.DBSession.query(ResourceScenario).\
                        filter(ResourceScenario.resource_attr_id==resource_attr_id,
        ResourceScenario.scenario_id==scenario_id).options(
        joinedload_all("resourceattr")).options(
        joinedload_all("dataset")
        ).one()

    error = None

    try:
        _do_validate_resourcescenario(rs, template_id)
    except HydraError as e:

        error = JSONObject(dict(
                 ref_key = rs.resourceattr.ref_key,
                 ref_id  = rs.resourceattr.get_resource_id(),
                 ref_name = rs.resourceattr.get_resource().get_name(),
                 resource_attr_id = rs.resource_attr_id,
                 attr_id          = rs.resourceattr.attr.id,
                 attr_name        = rs.resourceattr.attr.name,
                 dataset_id       = rs.dataset_id,
                 scenario_id=scenario_id,
                 template_id=template_id,
                 error_text=e.args[0]))
    return error

def validate_attrs(resource_attr_ids, scenario_id, template_id=None):
    """
        Check that multiple resource attribute satisfy the requirements of the types of resources to
        which the they are attached.
    """
    multi_rs = db.DBSession.query(ResourceScenario).\
                            filter(ResourceScenario.resource_attr_id.in_(resource_attr_ids),\
                                   ResourceScenario.scenario_id==scenario_id).\
                                   options(joinedload_all("resourceattr")).\
                                   options(joinedload_all("dataset")).all()

    errors = []
    for rs in multi_rs:
        try:
            _do_validate_resourcescenario(rs, template_id)
        except HydraError as e:

            error = dict(
                     ref_key = rs.resourceattr.ref_key,
                     ref_id  = rs.resourceattr.get_resource_id(),
                     ref_name = rs.resourceattr.get_resource().get_name(),
                     resource_attr_id = rs.resource_attr_id,
                     attr_id          = rs.resourceattr.attr.id,
                     attr_name        = rs.resourceattr.attr.name,
                     dataset_id       = rs.dataset_id,
                     scenario_id      = scenario_id,
                     template_id      = template_id,
                     error_text       = e.args[0])

            errors.append(error)

    return errors

def validate_scenario(scenario_id, template_id=None):
    """
        Check that the requirements of the types of resources in a scenario are
        correct, based on the templates in a network. If a template is specified,
        only that template will be checked.
    """
    scenario_rs = db.DBSession.query(ResourceScenario).filter(
                ResourceScenario.scenario_id==scenario_id)\
                .options(joinedload_all("resourceattr"))\
                .options(joinedload_all("dataset")).all()

    errors = []
    for rs in scenario_rs:
        try:
            _do_validate_resourcescenario(rs, template_id)
        except HydraError as e:

            error = dict(
                     ref_key = rs.resourceattr.ref_key,
                     ref_id  = rs.resourceattr.get_resource_id(),
                     ref_name = rs.resourceattr.get_resource().get_name(),
                     resource_attr_id = rs.resource_attr_id,
                     attr_id          = rs.resourceattr.attr.id,
                     attr_name        = rs.resourceattr.attr.name,
                     dataset_id       = rs.dataset_id,
                     scenario_id=scenario_id,
                     template_id=template_id,
                     error_text=e.args[0])
            errors.append(error)

    return errors


def _do_validate_resourcescenario(resourcescenario, template_id=None):
    """
        Perform a check to ensure a resource scenario's datasets are correct given what the
        definition of that resource (its type) specifies.
    """
    res = resourcescenario.resourceattr.get_resource()

    types = res.types

    dataset = resourcescenario.dataset

    if len(types) == 0:
        return

    if template_id is not None:
        if template_id not in [r.templatetype.template_id for r in res.types]:
            raise HydraError("Template %s is not used for resource attribute %s in scenario %s"%\
                             (template_id, resourcescenario.resourceattr.attr.name,
                             resourcescenario.scenario.name))

    #Validate against all the types for the resource
    for resourcetype in types:
        #If a specific type has been specified, then only validate
        #against that type and ignore all the others
        if template_id is not None:
            if resourcetype.templatetype.template_id != template_id:
                continue
        #Identify the template types for the template
        tmpltype = resourcetype.templatetype
        for ta in tmpltype.typeattrs:
            #If we find a template type which mactches the current attribute.
            #we can do some validation.
            if ta.attr_id == resourcescenario.resourceattr.attr_id:
                if ta.data_restriction:
                    log.info("Validating against %s", ta.data_restriction)
                    validation_dict = eval(ta.data_restriction)
                    dataset_util.validate_value(validation_dict, dataset.get_val())

def validate_network(network_id, template_id, scenario_id=None):
    """
        Given a network, scenario and template, ensure that all the nodes, links & groups
        in the network have the correct resource attributes as defined by the types in the template.
        Also ensure valid entries in tresourcetype.
        This validation will not fail if a resource has more than the required type, but will fail if
        it has fewer or if any attribute has a conflicting dimension or unit.
    """

    network = db.DBSession.query(Network).filter(Network.id==network_id).options(noload('scenarios')).first()

    if network is None:
        raise HydraError("Could not find network %s"%(network_id))

    resource_scenario_dict = {}
    if scenario_id is not None:
        scenario = db.DBSession.query(Scenario).filter(Scenario.id==scenario_id).first()

        if scenario is None:
            raise HydraError("Could not find scenario %s"%(scenario_id,))

        for rs in scenario.resourcescenarios:
            resource_scenario_dict[rs.resource_attr_id] = rs

    template = db.DBSession.query(Template).filter(Template.id == template_id).options(joinedload_all('templatetypes')).first()

    if template is None:
        raise HydraError("Could not find template %s"%(template_id,))

    resource_type_defs = {
        'NETWORK' : {},
        'NODE'    : {},
        'LINK'    : {},
        'GROUP'   : {},
    }
    for tt in template.templatetypes:
        resource_type_defs[tt.resource_type][tt.id] = tt

    errors = []
    #Only check if there are type definitions for a network in the template.
    if resource_type_defs.get('NETWORK'):
        net_types = resource_type_defs['NETWORK']
        errors.extend(_validate_resource(network, net_types, resource_scenario_dict))

    #check all nodes
    if resource_type_defs.get('NODE'):
        node_types = resource_type_defs['NODE']
        for node in network.nodes:
            errors.extend(_validate_resource(node, node_types, resource_scenario_dict))

    #check all links
    if resource_type_defs.get('LINK'):
        link_types = resource_type_defs['LINK']
        for link in network.links:
            errors.extend(_validate_resource(link, link_types, resource_scenario_dict))

    #check all groups
    if resource_type_defs.get('GROUP'):
        group_types = resource_type_defs['GROUP']
        for group in network.resourcegroups:
            errors.extend(_validate_resource(group, group_types, resource_scenario_dict))

    return errors

def _validate_resource(resource, tmpl_types, resource_scenarios=[]):
    errors = []
    resource_type = None

    #No validation required if the link has no type.
    if len(resource.types) == 0:
        return []

    for rt in resource.types:
        if tmpl_types.get(rt.type_id) is not None:
                resource_type = tmpl_types[rt.type_id]
                break
        else:
            errors.append("Type %s not found on %s %s"%
                          (tmpl_types, resource_type, resource.get_name()))

    ta_dict = {}
    for ta in resource_type.typeattrs:
        ta_dict[ta.attr_id] = ta

    #Make sure the resource has all the attributes specified in the tempalte
    #by checking whether the template attributes are a subset of the resource
    #attributes.
    type_attrs = set([ta.attr_id for ta in resource_type.typeattrs])

    resource_attrs = set([ra.attr_id for ra in resource.attributes])

    if not type_attrs.issubset(resource_attrs):
        for ta in type_attrs.difference(resource_attrs):
            errors.append("Resource %s does not have attribute %s"%
                          (resource.get_name(), ta_dict[ta].attr.name))

    resource_attr_ids = set([ra.id for ra in resource.attributes])
    #if data is included, check to make sure each dataset conforms
    #to the boundaries specified in the template: i.e. that it has
    #the correct dimension and (if specified) unit.
    if len(resource_scenarios) > 0:
        for ra_id in resource_attr_ids:
            rs = resource_scenarios.get(ra_id)
            if rs is None:
                continue
            attr_name = rs.resourceattr.attr.name
            rs_unit = rs.dataset.unit
            rs_dimension = units.get_unit_dimension(rs_unit)
            type_dimension = ta_dict[rs.resourceattr.attr_id].attr.dimension
            type_unit = ta_dict[rs.resourceattr.attr_id].unit

            if units.get_unit_dimension(rs_unit) != type_dimension:
                errors.append("Dimension mismatch on %s %s, attribute %s: "
                              "%s on attribute, %s on type"%
                             ( resource.ref_key, resource.get_name(), attr_name,
                              rs_dimension, type_dimension))

            if type_unit is not None:
                if rs_unit != type_unit:
                    errors.append("Unit mismatch on attribute %s. "
                                  "%s on attribute, %s on type"%
                                 (attr_name, rs_unit, type_unit))
    if len(errors) > 0:
        log.warn(errors)

    return errors

def get_network_as_xml_template(network_id,**kwargs):
    """
        Turn an existing network into an xml template
        using its attributes.
        If an optional scenario ID is passed in, default
        values will be populated from that scenario.
    """
    template_xml = etree.Element("template_definition")

    net_i = db.DBSession.query(Network).filter(Network.id==network_id).one()

    template_name = etree.SubElement(template_xml, "template_name")
    template_name.text = "TemplateType from Network %s"%(net_i.name)
    layout = _get_layout_as_etree(net_i.layout)

    resources = etree.SubElement(template_xml, "resources")
    if net_i.attributes:
        net_resource    = etree.SubElement(resources, "resource")

        resource_type   = etree.SubElement(net_resource, "type")
        resource_type.text   = "NETWORK"

        resource_name   = etree.SubElement(net_resource, "name")
        resource_name.text   = net_i.name

        layout = _get_layout_as_etree(net_i.layout)
        if layout is not None:
            net_resource.append(layout)

        for net_attr in net_i.attributes:
            _make_attr_element(net_resource, net_attr)

        resources.append(net_resource)

    existing_types = {'NODE': [], 'LINK': [], 'GROUP': []}
    for node_i in net_i.nodes:
        node_attributes = node_i.attributes
        attr_ids = [res_attr.attr_id for res_attr in node_attributes]
        if len(attr_ids) > 0 and attr_ids not in existing_types['NODE']:

            node_resource    = etree.Element("resource")

            resource_type   = etree.SubElement(node_resource, "type")
            resource_type.text   = "NODE"

            resource_name   = etree.SubElement(node_resource, "name")
            resource_name.text   = node_i.node_name

            layout = _get_layout_as_etree(node_i.layout)

            if layout is not None:
                node_resource.append(layout)

            for node_attr in node_attributes:
                _make_attr_element(node_resource, node_attr)

            existing_types['NODE'].append(attr_ids)
            resources.append(node_resource)

    for link_i in net_i.links:
        link_attributes = link_i.attributes
        attr_ids = [link_attr.attr_id for link_attr in link_attributes]
        if len(attr_ids) > 0 and attr_ids not in existing_types['LINK']:
            link_resource    = etree.Element("resource")

            resource_type   = etree.SubElement(link_resource, "type")
            resource_type.text   = "LINK"

            resource_name   = etree.SubElement(link_resource, "name")
            resource_name.text   = link_i.link_name

            layout = _get_layout_as_etree(link_i.layout)

            if layout is not None:
                link_resource.append(layout)

            for link_attr in link_attributes:
                _make_attr_element(link_resource, link_attr)

            existing_types['LINK'].append(attr_ids)
            resources.append(link_resource)

    for group_i in net_i.resourcegroups:
        group_attributes = group_i.attributes
        attr_ids = [group_attr.attr_id for group_attr in group_attributes]
        if len(attr_ids) > 0 and attr_ids not in existing_types['GROUP']:
            group_resource    = etree.Element("resource")

            resource_type   = etree.SubElement(group_resource, "type")
            resource_type.text   = "GROUP"

            resource_name   = etree.SubElement(group_resource, "name")
            resource_name.text   = group_i.group_name

           # layout = _get_layout_as_etree(group_i.layout)

           # if layout is not None:
           #     group_resource.append(layout)

            for group_attr in group_attributes:
                _make_attr_element(group_resource, group_attr)

            existing_types['GROUP'].append(attr_ids)
            resources.append(group_resource)

    xml_string = etree.tostring(template_xml, encoding="unicode")

    return xml_string

def _make_attr_element(parent, resource_attr_i):
    """
        General function to add an attribute element to a resource element.
        resource_attr_i can also e a type_attr if being called from get_tempalte_as_xml
    """
    attr = etree.SubElement(parent, "attribute")
    attr_i = resource_attr_i.attr

    attr_name      = etree.SubElement(attr, 'name')
    attr_name.text = attr_i.name

    attr_desc      = etree.SubElement(attr, 'description')
    attr_desc.text = attr_i.description

    attr_dimension = etree.SubElement(attr, 'dimension')
    attr_dimension.text = attr_i.dimension
    
    if hasattr(resource_attr_i, 'unit'):
        attr_unit    = etree.SubElement(attr, 'unit')
        attr_unit.text = resource_attr_i.unit

    attr_is_var    = etree.SubElement(attr, 'is_var')
    attr_is_var.text = resource_attr_i.attr_is_var
<<<<<<< HEAD
    
    if hasattr(resource_attr_i, 'data_type') and resource_attr_i.data_type:
=======

    if resource_attr_i.data_type:
>>>>>>> 2839ee8e
        attr_data_type    = etree.SubElement(attr, 'data_type')
        attr_data_type.text = resource_attr_i.data_type

    #attr_properties    = etree.SubElement(attr, 'properties')
    #attr_properties.text = resource_attr_i.properties

    if hasattr(resource_attr_i, 'data_type') and resource_attr_i.data_restriction:
        attr_data_restriction    = etree.SubElement(attr, 'restrictions')
        attr_data_restriction.text = resource_attr_i.data_restriction

    # if scenario_id is not None:
    #     for rs in resource_attr_i.get_resource_scenarios():
    #         if rs.scenario_id == scenario_id
    #             attr_default   = etree.SubElement(attr, 'default')
    #             default_val = etree.SubElement(attr_default, 'value')
    #             default_val.text = rs.get_dataset().get_val()
    #             default_unit = etree.SubElement(attr_default, 'unit')
    #             default_unit.text = rs.get_dataset().unit

    return attr

def get_etree_layout_as_dict(layout_tree):
    """
    Convert something that looks like this:
    <layout>
        <item>
            <name>color</name>
            <value>red</value>
        </item>
        <item>
            <name>shapefile</name>
            <value>blah.shp</value>
        </item>
    </layout>
    Into something that looks like this:
    {
        'color' : ['red'],
        'shapefile' : ['blah.shp']
    }
    """
    layout_dict = dict()

    for item in layout_tree.findall('item'):
        name  = item.find('name').text
        val_element = item.find('value')
        value = val_element.text.strip()
        if value == '':
            children = val_element.getchildren()
            value = etree.tostring(children[0], pretty_print=True, encoding="unicode")
        layout_dict[name] = value
    return layout_dict

def _get_layout_as_etree(layout_dict):
    """
    Convert something that looks like this:
    {
        'color' : ['red'],
        'shapefile' : ['blah.shp']
    }

    Into something that looks like this:
    <layout>
        <item>
            <name>color</name>
            <value>red</value>
        </item>
        <item>
            <name>shapefile</name>
            <value>blah.shp</value>
        </item>
    </layout>
    """
    if layout_dict is None:
        return None

    layout = etree.Element("layout")
    layout_dict = eval(layout_dict)
    for k, v in layout_dict.items():
        item = etree.SubElement(layout, "item")
        name = etree.SubElement(item, "name")
        name.text = k
        value = etree.SubElement(item, "value")
        value.text = str(v)

    return layout<|MERGE_RESOLUTION|>--- conflicted
+++ resolved
@@ -2064,26 +2064,21 @@
     attr_dimension = etree.SubElement(attr, 'dimension')
     attr_dimension.text = attr_i.dimension
     
-    if hasattr(resource_attr_i, 'unit'):
+    if hasattr(resource_attr_i, 'unit') and resource_attr_i.unit:
         attr_unit    = etree.SubElement(attr, 'unit')
         attr_unit.text = resource_attr_i.unit
 
     attr_is_var    = etree.SubElement(attr, 'is_var')
     attr_is_var.text = resource_attr_i.attr_is_var
-<<<<<<< HEAD
     
     if hasattr(resource_attr_i, 'data_type') and resource_attr_i.data_type:
-=======
-
-    if resource_attr_i.data_type:
->>>>>>> 2839ee8e
         attr_data_type    = etree.SubElement(attr, 'data_type')
         attr_data_type.text = resource_attr_i.data_type
 
     #attr_properties    = etree.SubElement(attr, 'properties')
     #attr_properties.text = resource_attr_i.properties
 
-    if hasattr(resource_attr_i, 'data_type') and resource_attr_i.data_restriction:
+    if hasattr(resource_attr_i, 'data_restriction') and resource_attr_i.data_restriction:
         attr_data_restriction    = etree.SubElement(attr, 'restrictions')
         attr_data_restriction.text = resource_attr_i.data_restriction
 
