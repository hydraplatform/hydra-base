#!/usr/bin/env python
# -*- coding: utf-8 -*-

# (c) Copyright 2013 to 2017 University of Manchester
#
# HydraPlatform is free software: you can redistribute it and/or modify
# it under the terms of the GNU Lesser General Public License as published by
# the Free Software Foundation, either version 3 of the License, or
# (at your option) any later version.
#
# HydraPlatform is distributed in the hope that it will be useful,
# but WITHOUT ANY WARRANTY; without even the implied warranty of
# MERCHANTABILITY or FITNESS FOR A PARTICULAR PURPOSE.  See the
# GNU General Public License for more details.
#
# You should have received a copy of the GNU Lesser General Public License
# along with HydraPlatform.  If not, see <http://www.gnu.org/licenses/>
#

from .. import db
from ..db.model import Template, TemplateType, TypeAttr, Attr, Network, Node, Link, ResourceGroup, ResourceType, ResourceAttr, ResourceScenario, Scenario
from .objects import JSONObject, Dataset
from .data import add_dataset

from ..exceptions import HydraError, ResourceNotFoundError
from ..import config
from ..util import dataset_util, get_layout_as_string, get_layout_as_dict
from lxml import etree
from decimal import Decimal
import logging
from sqlalchemy.orm.exc import NoResultFound
from sqlalchemy.orm import joinedload_all, noload
from sqlalchemy import or_, and_
import re
from . import units
import json
log = logging.getLogger(__name__)

def _get_attr(attr_id):
    attr = db.DBSession.query(Attr).filter(Attr.id==attr_id).one()
    return JSONObject(attr)


def _check_dimension(typeattr, unit=None):
    """
        Check that the unit and dimension on a type attribute match.
        Alternatively, pass in a unit manually to check against the dimension
        of the type attribute
    """

    if unit is None:
        unit = typeattr.unit

    dimension_id = _get_attr(typeattr.attr_id).dimension_id

    if unit is not None and dimension_id is not None:
        unit_dimension_id = units.get_unit_dimension(unit).id
        if unit_dimension_id != dimension_id:
            raise HydraError("Unit %s has dimension_id %s, but attribute has dimension_id %s"%
                            (unit, unit_dimension_id, dimension_id))


def get_types_by_attr(resource, template_id=None):
    """
        Using the attributes of the resource, get all the
        types that this resource matches.
        @returns a dictionary, keyed on the template name, with the
        value being the list of type names which match the resources
        attributes.
    """

    resource_type_templates = []

    #Create a list of all of this resources attributes.
    attr_ids = []
    for res_attr in resource.attributes:
        attr_ids.append(res_attr.attr_id)
    all_resource_attr_ids = set(attr_ids)

    all_types = db.DBSession.query(TemplateType).options(joinedload_all('typeattrs')).filter(TemplateType.resource_type==resource.ref_key)
    if template_id is not None:
        all_types = all_types.filter(TemplateType.template_id==template_id)

    all_types = all_types.all()

    #tmpl type attrs must be a subset of the resource's attrs
    for ttype in all_types:
        type_attr_ids = []
        for typeattr in ttype.typeattrs:
            type_attr_ids.append(typeattr.attr_id)
        if set(type_attr_ids).issubset(all_resource_attr_ids):
            resource_type_templates.append(ttype)

    return resource_type_templates

def _get_attr_by_name_and_dimension(name, dimension_id):
    """
        Search for an attribute with the given name and dimension_id.
        If such an attribute does not exist, create one.
    """

<<<<<<< HEAD
    attr = db.DBSession.query(Attr).filter(Attr.name==name, Attr.dimension_id==dimension_id).first()
=======
    attr = db.DBSession.query(Attr).filter(Attr.name==name,
                                           Attr.dimension==dimension).first()
>>>>>>> 554b0f31

    if attr is None:
        attr         = Attr()
        attr.dimension_id = dimension_id
        attr.name  = name

        log.info("Attribute not found, creating new attribute: name:%s, dimen:%s",
                    attr.name, attr.dimension_id)

        db.DBSession.add(attr)

    return attr

<<<<<<< HEAD
def parse_attribute(attribute):
    dimension_name = ""
    if attribute.find('dimension') is not None:
        dimension_name = attribute.find('dimension').text
        if dimension_name is not None:
            dimension_name = units.get_dimension_by_name(dimension_name.strip()).name

            if dimension_name is None:
                raise HydraError("Dimension %s does not exist."%dimension_name)

    elif attribute.find('unit') is not None:
        if attribute.find('unit').text is not None:
            dimension_name = units.get_unit_dimension(attribute.find('unit').text)

    if dimension_name is None or dimension_name.lower() in ('dimensionless', ''):
        dimension_name = 'dimensionless'

    name      = attribute.find('name').text.strip()

    attr = _get_attr_by_name_and_dimension(name, units.get_dimension_by_name(dimension_name).id)
=======
def parse_xml_attribute(attribute):

    if attribute.find('dimension') is not None:
        dimension_name = attribute.find('dimension').text
        if dimension_name is not None:
            if dimension_name.lower() in ('dimensionless', ''):
                dimension_name = 'dimensionless'
        dimension_i = units.get_dimension_by_name(dimension_name.strip())

    elif attribute.find('unit') is not None:
        if attribute.find('unit').text is not None:
            dimension_i = units.get_unit_dimension(attribute.find('unit').text)
    else:
        raise HydraError("An attribute must have a unit or dimension. %s has neither"%(attribute_i.name))

    name      = attribute.find('name').text.strip()

    attr = _get_attr_by_name_and_dimension(name, dimension_i.name)
>>>>>>> 554b0f31

    db.DBSession.flush()

    return attr

def parse_xml_typeattr(type_i, attribute):

    attr = parse_xml_attribute(attribute)

    for ta in type_i.typeattrs:
        if ta.attr_id == attr.id:
           typeattr_i = ta
           break
    else:
        typeattr_i = TypeAttr()
        log.debug("Creating type attr: type_id=%s, attr_id=%s", type_i.id, attr.id)
        typeattr_i.type_id=type_i.id
        typeattr_i.attr_id=attr.id
        type_i.typeattrs.append(typeattr_i)
        db.DBSession.add(typeattr_i)

    unit = None
    if attribute.find('unit') is not None:
        unit = attribute.find('unit').text

    if unit is not None:
        typeattr_i.unit     = unit

    _check_dimension(typeattr_i)

    if attribute.find('description') is not None:
        typeattr_i.description = attribute.find('description').text

    if attribute.find('properties') is not None:
        properties_string = get_etree_layout_as_dict(attribute.find('properties'))
        typeattr_i.properties = str(properties_string)

    if attribute.find('is_var') is not None:
        typeattr_i.attr_is_var = attribute.find('is_var').text
    if attribute.find('data_type') is not None:
        typeattr_i.data_type = attribute.find('data_type').text

    if attribute.find('default') is not None:
        default = attribute.find('default')
        unit = default.find('unit').text

        if unit is None and typeattr_i.unit is not None:
            unit = typeattr_i.unit

        dimension = None
        if unit is not None:
            _check_dimension(typeattr_i, unit)
            dimension = units.get_unit_dimension(unit)

        if unit is not None and typeattr_i.unit is not None:
            if unit != typeattr_i.unit:
                raise HydraError("Default value has a unit of %s but the attribute"
                             " says the unit should be: %s"%(typeattr_i.unit, unit))

        val  = default.find('value').text
        try:
            Decimal(val)
            data_type = 'scalar'
        except:
            data_type = 'descriptor'

        dataset = add_dataset(data_type,
                               val,
                               unit,
                               name="%s Default"%attr.name)
        typeattr_i.default_dataset_id = dataset.id

    if attribute.find('restrictions') is not None:
        typeattr_i.data_restriction = str(dataset_util.get_restriction_as_dict(attribute.find('restrictions')))
    else:
        typeattr_i.data_restriction = None

    return typeattr_i

def parse_json_typeattr(type_i, typeattr_j, attribute_j, default_dataset_j):

    if attribute_j.dimension is not None:
<<<<<<< HEAD
        dimension_j = attribute_j.dimension
        if dimension_j is not None:
            if dimension_j.strip() == '':
                dimension_j = 'dimensionless'

            dimension = units.get_dimension_by_name(dimension_j.strip()).name

            if dimension is None:
                raise HydraError("Dimension '%s' does not exist."%dimension_j)

=======
        dimension_name = attribute_j.dimension.strip()
        if dimension_name.lower() in ('dimensionless', ''):
            dimension_name = 'dimensionless'
        dimension_i = units.get_dimension_by_name(dimension_name.strip())
>>>>>>> 554b0f31
    elif attribute_j.unit is not None:
        dimension_i = units.get_unit_dimension(attribute_j.unit)
    else:
        raise HydraError("An attribute must have a unit or dimension. %s has neither"%(attribute_i.name))

    name      = attribute_j.name.strip()

    attr_i = _get_attr_by_name_and_dimension(name, dimension_i.name)

    #Get an ID for the attribute
    db.DBSession.flush()

    for ta in type_i.typeattrs:
        if ta.attr_id == attr_i.id:
           typeattr_i = ta
           break
    else:
        typeattr_i = TypeAttr()
        log.debug("Creating type attr: type_id=%s, attr_id=%s", type_i.id, attr_i.id)
        typeattr_i.type_id=type_i.id
        typeattr_i.attr_id=attr_i.id
        typeattr_i.attr = attr_i
        type_i.typeattrs.append(typeattr_i)
        db.DBSession.add(typeattr_i)


    unit = None
    if attribute_j.unit is not None:
        typeattr_i.unit = typeattr_j.unit

    _check_dimension(typeattr_i)

    if typeattr_j.description is not None:
        typeattr_i.description = typeattr_j.description

    if typeattr_j.properties is not None:
        if isinstance(typeattr_j.properties, dict):
            typeattr_i.properties = json.dumps(typeattr_j.properties)
        else:
            typeattr_i.properties = typeattr_j.properties

    if typeattr_j.is_var is not None:
        typeattr_i.attr_is_var = typeattr_j.is_var

    if typeattr_j.data_type is not None:
        typeattr_i.data_type = typeattr_j.data_type

    if default_dataset_j is not None:
        default = default_dataset_j

        unit = default.unit

        if unit is None and typeattr_i.unit is not None:
            unit = typeattr_i.unit

        dimension = None
        if unit is not None:
            _check_dimension(typeattr_i, unit)
            dimension = units.get_unit_dimension(unit)

        if unit is not None and typeattr_i.unit is not None:
            if unit != typeattr_i.unit:
                raise HydraError("Default value has a unit of %s but the attribute"
                             " says the unit should be: %s"%(typeattr_i.unit, unit))

        val  = default.value

        data_type = default.type
        name = default.name if default.name is not None else "%s Default"%attr_i.name

        dataset_i = add_dataset(data_type,
                               val,
                               unit,
                               name= name)
        typeattr_i.default_dataset_id = dataset_i.id

    if typeattr_j.restriction is not None or typeattr_j.data_restriction is not None:
        restriction = typeattr_j.restriction if typeattr_j.restriction is not None else typeattr_j.data_restriction
        if isinstance(restriction, dict):
            typeattr_i.data_restriction = json.dumps(restriction)
        else:
            typeattr_i.data_restriction = restriction
    else:
        typeattr_i.data_restriction = None

    return typeattr_i

def get_template_as_json(template_id, **kwargs):
    """
        Get a template (including attribute and dataset definitions) as a JSON
        string. This is just a wrapper around the get_template_as_dict function.
    """
    user_id = kwargs['user_id']
    return json.dumps(get_template_as_dict(template_id, user_id=user_id))

def get_template_as_dict(template_id, **kwargs):
    attr_dict = {}
    dataset_dict = {}

    template_i = db.DBSession.query(Template).filter(
            Template.id==template_id).options(
                joinedload_all('templatetypes.typeattrs.default_dataset.metadata'
                              )
            ).one()

    #Load all the attributes
    for type_i in template_i.templatetypes:
        for typeattr_i in type_i.typeattrs:
            typeattr_i.attr

    template_j = JSONObject(template_i)

    for tmpltype_j in template_j.templatetypes:
        ##Try to load the json into an object, as it will be re-encoded as json,
        ##and we don't want double encoding:
        if tmpltype_j.layout is not None:
            tmpltype_j.layout = get_layout_as_dict(tmpltype_j.layout)

        for typeattr_j in tmpltype_j.typeattrs:
            typeattr_j.attr_id = typeattr_j.attr_id*-1
            attr_dict[typeattr_j.attr_id] = JSONObject(
                                   {
                                        'name': typeattr_j.attr.name,
                                        'dimension':typeattr_j.attr.dimension
                                     })

            if typeattr_j.default_dataset_id is not None:
                typeattr_j.default_dataset_id = typeattr_j.default_dataset_id * -1
                dataset_dict[typeattr_j.default_dataset_id] = JSONObject(
                            {
                                'name'     : typeattr_j.default_dataset.name,
                                'type'     : typeattr_j.default_dataset.type,
                                'unit'     : typeattr_j.default_dataset.unit,
                                'value'    : typeattr_j.default_dataset.value,
                                'metadata' : typeattr_j.default_dataset.metadata
                            })

            if hasattr(typeattr_j, 'default_dataset') and typeattr_j.default_dataset is not None:
                del(typeattr_j['default_dataset'])

            if hasattr(typeattr_j, 'attr') and typeattr_j.attr is not None:
                del(typeattr_j['attr'])

    output_data = {'attributes': attr_dict, 'datasets':dataset_dict, 'template': template_j}

    return output_data


def get_template_as_xml(template_id,**kwargs):
    """
        Turn a template into an xml template
    """
    template_xml = etree.Element("template_definition")

    template_i = db.DBSession.query(Template).filter(
            Template.id==template_id).options(
                joinedload_all('templatetypes.typeattrs.default_dataset.metadata'
                              )
            ).one()

    template_name = etree.SubElement(template_xml, "template_name")
    template_name.text = template_i.name
    template_description = etree.SubElement(template_xml, "template_description")
    template_description.text = template_i.description
    resources = etree.SubElement(template_xml, "resources")

    for type_i in template_i.templatetypes:
        xml_resource    = etree.SubElement(resources, "resource")

        resource_type   = etree.SubElement(xml_resource, "type")
        resource_type.text   = type_i.resource_type

        name   = etree.SubElement(xml_resource, "name")
        name.text   = type_i.name

        description   = etree.SubElement(xml_resource, "description")
        description.text   = type_i.description

        alias   = etree.SubElement(xml_resource, "alias")
        alias.text   = type_i.alias

        if type_i.layout is not None and type_i.layout != "":
            layout = _get_layout_as_etree(type_i.layout)
            xml_resource.append(layout)

        for type_attr in type_i.typeattrs:
            attr = _make_attr_element(xml_resource, type_attr)

        resources.append(xml_resource)

    xml_string = etree.tostring(template_xml, encoding="unicode")

    return xml_string

def import_template_json(template_json_string,allow_update=True, **kwargs):
    """
        Add the template, type and typeattrs described
        in a JSON file.

        Delete type, typeattr entries in the DB that are not in the XML file
        The assumption is that they have been deleted and are no longer required.

        The allow_update indicates whether an existing template of the same name should
        be updated, or whether it should throw an 'existing name' error.
    """

    user_id = kwargs.get('user_id')

    try:
        template_dict = json.loads(template_json_string)
    except:
        raise HydraError("Unable to parse JSON string. Plese ensure it is JSON compatible.")

    return import_template_dict(template_dict, allow_update=allow_update, user_id=user_id)

def import_template_dict(template_dict, allow_update=True, **kwargs):

    template_file_j = template_dict

    file_attributes = template_file_j.get('attributes')
    file_datasets   = template_file_j.get('datasets', {})
    template_j = JSONObject(template_file_j.get('template', {}))

    default_datasets_j = {}
    for k, v in file_datasets.items():
        default_datasets_j[int(k)] = Dataset(v)

    if file_attributes is None or default_datasets_j is None or len(template_j) == 0:
        raise HydraError("Invalid template. The template must have the following structure: " + \
                            "{'attributes':\\{...\\}, 'datasets':\\{...\\}, 'template':\\{...\\}}")


    #Normalise attribute IDs so they're always ints (in case they're specified as strings)
    attributes_j = {}
    for k, v in file_attributes.items():
        attributes_j[int(k)] = JSONObject(v)

    template_name = template_j.name
    template_description = template_j.description

    template_layout = None
    if template_j.layout is not None:
        if isinstance(template_j.layout, dict):
            template_layout = json.dumps(template_j.layout)
        else:
            template_layout = template_j.layout

    try:
        template_i = db.DBSession.query(Template).filter(Template.name==template_name).options(joinedload_all('templatetypes.typeattrs.attr')).one()
        if allow_update == False:
            raise HydraError("Existing Template Found with name %s"%(template_name,))
        else:
            log.info("Existing template found. name=%s", template_name)
            template_i.layout = template_layout
            template_i.description = template_description
    except NoResultFound:
        log.info("Template not found. Creating new one. name=%s", template_name)
        template_i = Template(name=template_name, description=template_description, layout=template_layout)
        db.DBSession.add(template_i)

    types_j = template_j.templatetypes
    type_id_map = {r.id:r for r in template_i.templatetypes}
    #Delete any types which are in the DB but no longer in the JSON file
    type_name_map = {r.name:r.id for r in template_i.templatetypes}
    attr_name_map = {}
    for type_i in template_i.templatetypes:
        for typeattr in type_i.typeattrs:
            attr_name_map[typeattr.attr.name] = (typeattr.attr_id, typeattr.type_id)

    existing_types = set([r.name for r in template_i.templatetypes])
    log.info(["%s : %s" %(tt.name, tt.id) for tt in template_i.templatetypes])
    log.info("Existing types: %s", existing_types)

    new_types = set([t.name for t in types_j])
    log.info("New Types: %s", new_types)

    types_to_delete = existing_types - new_types
    log.info("Types to delete: %s", types_to_delete)
    log.info(type_name_map)
    for type_to_delete in types_to_delete:
        type_id = type_name_map[type_to_delete]
        try:
            for i, tt in enumerate(template_i.templatetypes):
                if tt.id == type_id:
                    type_i = template_i.templatetypes[i]
                    del(template_i.templatetypes[i])
                    log.info("Deleting type %s (%s)", type_i.name, type_i.id)
                    del(type_name_map[type_to_delete])
                    db.DBSession.delete(type_i)
        except NoResultFound:
            pass


    #Add or update types.
    for type_j in types_j:
        type_name = type_j.name

        #check if the type is already in the DB. If not, create a new one.
        type_is_new = False
        if type_name in existing_types:
            type_id = type_name_map[type_name]
            type_i = type_id_map[type_id]
        else:
            log.info("Type %s not found, creating new one.", type_name)
            type_i = TemplateType()
            type_i.name = type_name
            template_i.templatetypes.append(type_i)
            type_is_new = True

        if type_j.description is not None:
            type_i.description = type_j.description

        if type_j.alias is not None:
            type_i.alias = type_j.alias

        #Allow 'type' or 'resource_type' to be accepted
        if type_j.type is not None:
            type_i.resource_type = type_j.type
        elif type_j.resource_type is not None:
            type_i.resource_type = type_j.resource_type

        if type_j.resource_type is None:
            raise HydraError("No resource type specified."
                             " 'NODE', 'LINK', 'GROUP' or 'NETWORK'")

        if type_j.layout is not None:
            if isinstance(type_j, dict):
                type_i.layout = json.dumps(type_j.layout)
            else:
                type_i.layout = type_j.layout

        #delete any TypeAttrs which are in the DB but not in the XML file
        existing_attrs = []
        if not type_is_new:
            for r in template_i.templatetypes:
                if r.name == type_name:
                    for typeattr in r.typeattrs:
                        existing_attrs.append(typeattr.attr.name)

        existing_attrs = set(existing_attrs)

        type_attrs = []
        for typeattr_j in type_j.typeattrs:
            if typeattr_j.attr_id is not None:
                attr_j = attributes_j[typeattr_j.attr_id].name
            elif typeattr_j.attr is not None:
                attr_j = typeattr_j.attr.name
            type_attrs.append(attr_j)

        type_attrs = set(type_attrs)

        attrs_to_delete = existing_attrs - type_attrs
        for attr_to_delete in attrs_to_delete:
            attr_id, type_id = attr_name_map[attr_to_delete]
            try:
                attr_i = db.DBSession.query(TypeAttr).filter(TypeAttr.attr_id==attr_id, TypeAttr.type_id==type_id).options(joinedload_all('attr')).one()
                db.DBSession.delete(attr_i)
                log.info("Attr %s in type %s deleted",attr_i.attr.name, attr_i.templatetype.name)
            except NoResultFound:
                log.debug("Attr %s not found in type %s"%(attr_id, type_id))
                continue

        #Add or update type typeattrs
        #Support an external attribute dict or embedded attributes.
        for typeattr_j  in type_j.typeattrs:
            if typeattr_j.attr_id is not None:
                attr_j = attributes_j[typeattr_j.attr_id]
            elif typeattr_j.attr is not None:
                attr_j = typeattr_j.attr

            default_dataset_j = None
            if typeattr_j.default_dataset is not None:
                default_dataset_j = typeattr_j.default_dataset
            elif typeattr_j.default is not None:
                default_dataset_j = typeattr_j.default_dataset
            elif typeattr_j.default_dataset_id is not None:
                default_dataset_j = default_datasets_j[int(typeattr_j.default_dataset_id)]

            parse_json_typeattr(type_i, typeattr_j, attr_j, default_dataset_j)

    db.DBSession.flush()

    return template_i


def import_template_xml(template_xml, allow_update=True, **kwargs):
    """
        Add the template, type and typeattrs described
        in an XML file.

        Delete type, typeattr entries in the DB that are not in the XML file
        The assumption is that they have been deleted and are no longer required.
    """

    template_xsd_path = config.get('templates', 'template_xsd_path')
    xmlschema_doc = etree.parse(template_xsd_path)

    xmlschema = etree.XMLSchema(xmlschema_doc)

    xml_tree = etree.fromstring(template_xml)

    xmlschema.assertValid(xml_tree)

    template_name = xml_tree.find('template_name').text
    template_description = xml_tree.find('template_description').text

    template_layout = None
    if xml_tree.find('layout') is not None and \
               xml_tree.find('layout').text is not None:
        layout = xml_tree.find('layout')
        layout_string = get_etree_layout_as_dict(layout)
        template_layout = json.dumps(layout_string)

    try:
        tmpl_i = db.DBSession.query(Template).filter(Template.name==template_name).options(joinedload_all('templatetypes.typeattrs.attr')).one()

        if allow_update == False:
            raise HydraError("Existing Template Found with name %s"%(template_name,))
        else:
            log.info("Existing template found. name=%s", template_name)
            tmpl_i.layout = template_layout
            tmpl_i.description = template_description
    except NoResultFound:
        log.info("Template not found. Creating new one. name=%s", template_name)
        tmpl_i = Template(name=template_name, description=template_description, layout=template_layout)
        db.DBSession.add(tmpl_i)

    types = xml_tree.find('resources')
    #Delete any types which are in the DB but no longer in the XML file
    type_name_map = {r.name:r.id for r in tmpl_i.templatetypes}
    attr_name_map = {}
    for type_i in tmpl_i.templatetypes:
        for attr in type_i.typeattrs:
            attr_name_map[attr.attr.name] = (attr.id, attr.type_id)

    existing_types = set([r.name for r in tmpl_i.templatetypes])

    new_types = set([r.find('name').text for r in types.findall('resource')])

    types_to_delete = existing_types - new_types

    for type_to_delete in types_to_delete:
        type_id = type_name_map[type_to_delete]
        try:
            type_i = db.DBSession.query(TemplateType).filter(TemplateType.id==type_id).one()
            log.info("Deleting type %s", type_i.name)
            db.DBSession.delete(type_i)
        except NoResultFound:
            pass

    #Add or update types.
    for resource in types.findall('resource'):
        type_name = resource.find('name').text
        #check if the type is already in the DB. If not, create a new one.
        type_is_new = False
        if type_name in existing_types:
            type_id = type_name_map[type_name]
            type_i = db.DBSession.query(TemplateType).filter(TemplateType.id==type_id).options(joinedload_all('typeattrs.attr')).one()

        else:
            log.info("Type %s not found, creating new one.", type_name)
            type_i = TemplateType()
            type_i.name = type_name
            tmpl_i.templatetypes.append(type_i)
            type_is_new = True

        if resource.find('alias') is not None:
            type_i.alias = resource.find('alias').text

        if resource.find('description') is not None:
            type_i.description = resource.find('description').text

        if resource.find('type') is not None:
            type_i.resource_type = resource.find('type').text

        if resource.find('layout') is not None and \
            resource.find('layout').text is not None:
            layout = resource.find('layout')
            layout_string = get_etree_layout_as_dict(layout)
            type_i.layout = json.dumps(layout_string)

        #delete any TypeAttrs which are in the DB but not in the XML file
        existing_attrs = []
        if not type_is_new:
            for r in tmpl_i.templatetypes:
                if r.name == type_name:
                    for typeattr in r.typeattrs:
                        existing_attrs.append(typeattr.attr.name)

        existing_attrs = set(existing_attrs)

        template_attrs = set([r.find('name').text for r in resource.findall('attribute')])

        attrs_to_delete = existing_attrs - template_attrs
        for attr_to_delete in attrs_to_delete:
            attr_id, type_id = attr_name_map[attr_to_delete]
            try:
                attr_i = db.DBSession.query(TypeAttr).filter(TypeAttr.attr_id==attr_id, TypeAttr.type_id==type_id).options(joinedload_all('attr')).one()
                db.DBSession.delete(attr_i)
                log.info("Attr %s in type %s deleted",attr_i.attr.name, attr_i.templatetype.name)
            except NoResultFound:
                log.debug("Attr %s not found in type %s"%(attr_id, type_id))
                continue

        #Add or update type typeattrs
        for attribute in resource.findall('attribute'):
            parse_xml_typeattr(type_i, attribute)

    db.DBSession.flush()

    return tmpl_i

def apply_template_to_network(template_id, network_id, **kwargs):
    """
        For each node and link in a network, check whether it matches
        a type in a given template. If so, assign the type to the node / link.
    """

    net_i = db.DBSession.query(Network).filter(Network.id==network_id).one()
    #There should only ever be one matching type, but if there are more,
    #all we can do is pick the first one.
    try:
        network_type_id = db.DBSession.query(TemplateType.id).filter(TemplateType.template_id==template_id,
                                                                       TemplateType.resource_type=='NETWORK').one()
        assign_type_to_resource(network_type_id.id, 'NETWORK', network_id,**kwargs)
    except NoResultFound:
        log.info("No network type to set.")
        pass

    for node_i in net_i.nodes:
        templates = get_types_by_attr(node_i, template_id)
        if len(templates) > 0:
            assign_type_to_resource(templates[0].id, 'NODE', node_i.id,**kwargs)
    for link_i in net_i.links:
        templates = get_types_by_attr(link_i, template_id)
        if len(templates) > 0:
            assign_type_to_resource(templates[0].id, 'LINK', link_i.id,**kwargs)

    for group_i in net_i.resourcegroups:
        templates = get_types_by_attr(group_i, template_id)
        if len(templates) > 0:
            assign_type_to_resource(templates[0].id, 'GROUP', group_i.id,**kwargs)

    db.DBSession.flush()

def set_network_template(template_id, network_id, **kwargs):
    """
       Apply an existing template to a network. Used when a template has changed, and additional attributes
       must be added to the network's elements.
    """

    resource_types = []

    #There should only ever be one matching type, but if there are more,
    #all we can do is pick the first one.
    try:
        network_type = db.DBSession.query(ResourceType).filter(ResourceType.ref_key=='NETWORK',
                                                            ResourceType.network_id==network_id,
                                                            ResourceType.type_id==TemplateType.type_id,
                                                            TemplateType.template_id==template_id).one()
        resource_types.append(network_type)

    except NoResultFound:
        log.info("No network type to set.")
        pass

    node_types = db.DBSession.query(ResourceType).filter(ResourceType.ref_key=='NODE',
                                                        ResourceType.node_id==Node.node_id,
                                                        Node.network_id==network_id,
                                                        ResourceType.type_id==TemplateType.type_id,
                                                        TemplateType.template_id==template_id).all()
    link_types = db.DBSession.query(ResourceType).filter(ResourceType.ref_key=='LINK',
                                                        ResourceType.link_id==Link.link_id,
                                                        Link.network_id==network_id,
                                                        ResourceType.type_id==TemplateType.type_id,
                                                        TemplateType.template_id==template_id).all()
    group_types = db.DBSession.query(ResourceType).filter(ResourceType.ref_key=='GROUP',
                                                        ResourceType.group_id==ResourceGroup.group_id,
                                                        ResourceGroup.network_id==network_id,
                                                        ResourceType.type_id==TemplateType.type_id,
                                                        TemplateType.template_id==template_id).all()

    resource_types.extend(node_types)
    resource_types.extend(link_types)
    resource_types.extend(group_types)

    assign_types_to_resources(resource_types)

    log.info("Finished setting network template")

def remove_template_from_network(network_id, template_id, remove_attrs, **kwargs):
    """
        Remove all resource types in a network relating to the specified
        template.
        remove_attrs
            Flag to indicate whether the attributes associated with the template
            types should be removed from the resources in the network. These will
            only be removed if they are not shared with another template on the network
    """

    try:
        network = db.DBSession.query(Network).filter(Network.id==network_id).one()
    except NoResultFound:
        raise HydraError("Network %s not found"%network_id)

    try:
        template = db.DBSession.query(Template).filter(Template.id==template_id).one()
    except NoResultFound:
        raise HydraError("Template %s not found"%template_id)

    type_ids = [tmpltype.id for tmpltype in template.templatetypes]

    node_ids = [n.id for n in network.nodes]
    link_ids = [l.id for l in network.links]
    group_ids = [g.id for g in network.resourcegroups]

    if remove_attrs == 'Y':
        #find the attributes to remove
        resource_attrs_to_remove = _get_resources_to_remove(network, template)
        for n in network.nodes:
            resource_attrs_to_remove.extend(_get_resources_to_remove(n, template))
        for l in network.links:
            resource_attrs_to_remove.extend(_get_resources_to_remove(l, template))
        for g in network.resourcegroups:
            resource_attrs_to_remove.extend(_get_resources_to_remove(g, template))

        for ra in resource_attrs_to_remove:
            db.DBSession.delete(ra)

    resource_types = db.DBSession.query(ResourceType).filter(
        and_(or_(
            ResourceType.network_id==network_id,
            ResourceType.node_id.in_(node_ids),
            ResourceType.link_id.in_(link_ids),
            ResourceType.group_id.in_(group_ids),
        ), ResourceType.type_id.in_(type_ids))).all()

    for resource_type in resource_types:
        db.DBSession.delete(resource_type)

    db.DBSession.flush()

def _get_resources_to_remove(resource, template):
    """
        Given a resource and a template being removed, identify the resource attribtes
        which can be removed.
    """
    type_ids = [tmpltype.id for tmpltype in template.templatetypes]

    node_attr_ids = dict([(ra.attr_id, ra) for ra in resource.attributes])
    attrs_to_remove = []
    attrs_to_keep   = []
    for nt in resource.types:
        if nt.templatetype.id in type_ids:
            for ta in nt.templatetype.typeattrs:
                if node_attr_ids.get(ta.attr_id):
                    attrs_to_remove.append(node_attr_ids[ta.attr_id])
        else:
            for ta in nt.templatetype.typeattrs:
                if node_attr_ids.get(ta.attr_id):
                    attrs_to_keep.append(node_attr_ids[ta.attr_id])
    #remove any of the attributes marked for deletion as they are
    #marked for keeping based on being in another type.
    final_attrs_to_remove = set(attrs_to_remove) - set(attrs_to_keep)

    return list(final_attrs_to_remove)

def get_matching_resource_types(resource_type, resource_id,**kwargs):
    """
        Get the possible types of a resource by checking its attributes
        against all available types.

        @returns A list of TypeSummary objects.
    """
    resource_i = None
    if resource_type == 'NETWORK':
        resource_i = db.DBSession.query(Network).filter(Network.id==resource_id).one()
    elif resource_type == 'NODE':
        resource_i = db.DBSession.query(Node).filter(Node.id==resource_id).one()
    elif resource_type == 'LINK':
        resource_i = db.DBSession.query(Link).filter(Link.id==resource_id).one()
    elif resource_type == 'GROUP':
        resource_i = db.DBSession.query(ResourceGroup).filter(ResourceGroup.id==resource_id).one()

    matching_types = get_types_by_attr(resource_i)
    return matching_types

def assign_types_to_resources(resource_types,**kwargs):
    """
        Assign new types to list of resources.
        This function checks if the necessary
        attributes are present and adds them if needed. Non existing attributes
        are also added when the type is already assigned. This means that this
        function can also be used to update resources, when a resource type has
        changed.
    """
    #Remove duplicate values from types by turning it into a set
    type_ids = list(set([rt.type_id for rt in resource_types]))

    db_types = db.DBSession.query(TemplateType).filter(TemplateType.id.in_(type_ids)).options(joinedload_all('typeattrs')).all()

    types = {}
    for db_type in db_types:
        if types.get(db_type.id) is None:
            types[db_type.id] = db_type
    log.info("Retrieved all the appropriate template types")
    res_types = []
    res_attrs = []
    res_scenarios = []

    net_id = None
    node_ids = []
    link_ids = []
    grp_ids  = []
    for resource_type in resource_types:
        ref_id  = resource_type.ref_id
        ref_key = resource_type.ref_key
        if resource_type.ref_key == 'NETWORK':
            net_id = ref_id
        elif resource_type.ref_key == 'NODE':
            node_ids.append(ref_id)
        elif resource_type.ref_key == 'LINK':
            link_ids.append(ref_id)
        elif resource_type.ref_key == 'GROUP':
            grp_ids.append(ref_id)
    if net_id:
        net = db.DBSession.query(Network).filter(Network.id==net_id).one()
    nodes = _get_nodes(node_ids)
    links = _get_links(link_ids)
    groups = _get_groups(grp_ids)
    for resource_type in resource_types:
        ref_id  = resource_type.ref_id
        ref_key = resource_type.ref_key
        type_id = resource_type.type_id
        if ref_key == 'NETWORK':
            resource = net
        elif ref_key == 'NODE':
            resource = nodes[ref_id]
        elif ref_key == 'LINK':
            resource = links[ref_id]
        elif ref_key == 'GROUP':
            resource = groups[ref_id]

        ra, rt, rs= set_resource_type(resource, type_id, types)
        if rt is not None:
            res_types.append(rt)
        if len(ra) > 0:
            res_attrs.extend(ra)
        if len(rs) > 0:
            res_scenarios.extend(rs)

    log.info("Retrieved all the appropriate resources")
    if len(res_types) > 0:
        new_types = db.DBSession.execute(ResourceType.__table__.insert(), res_types)
    if len(res_attrs) > 0:
        new_res_attrs = db.DBSession.execute(ResourceAttr.__table__.insert(), res_attrs)
        new_ras = db.DBSession.query(ResourceAttr).filter(and_(ResourceAttr.id>=new_res_attrs.lastrowid, ResourceAttr.id<(new_res_attrs.lastrowid+len(res_attrs)))).all()

    ra_map = {}
    for ra in new_ras:
        ra_map[(ra.ref_key, ra.attr_id, ra.node_id, ra.link_id, ra.group_id, ra.network_id)] = ra.id

    for rs in res_scenarios:
        rs['resource_attr_id'] = ra_map[(rs['ref_key'], rs['attr_id'], rs['node_id'], rs['link_id'], rs['group_id'], rs['network_id'])]

    if len(res_scenarios) > 0:
        new_scenarios = db.DBSession.execute(ResourceScenario.__table__.insert(), res_scenarios)
    #Make DBsession 'dirty' to pick up the inserts by doing a fake delete.

    db.DBSession.query(ResourceAttr).filter(ResourceAttr.attr_id==None).delete()

    ret_val = [t for t in types.values()]
    return ret_val

def check_type_compatibility(type_1_id, type_2_id):
    """
        When applying a type to a resource, it may be the case that the resource already
        has an attribute specified in the new type, but the template which defines this
        pre-existing attribute has a different unit specification to the new template.

        This function checks for any situations where different types specify the same
        attributes, but with different units.
    """
    errors = []

    type_1 = db.DBSession.query(TemplateType).filter(TemplateType.id==type_1_id).options(joinedload_all('typeattrs')).one()
    type_2 = db.DBSession.query(TemplateType).filter(TemplateType.id==type_2_id).options(joinedload_all('typeattrs')).one()
    template_1_name = type_1.template.name
    template_2_name = type_2.template.name

    type_1_attrs=set([t.attr_id for t in type_1.typeattrs])
    type_2_attrs=set([t.attr_id for t in type_2.typeattrs])

    shared_attrs = type_1_attrs.intersection(type_2_attrs)

    if len(shared_attrs) == 0:
        return []

    type_1_dict = {}
    for t in type_1.typeattrs:
        if t.attr_id in shared_attrs:
            type_1_dict[t.attr_id]=t

    for ta in type_2.typeattrs:
        type_2_unit = ta.unit
        type_1_unit = type_1_dict[ta.attr_id].unit

        fmt_dict = {
                    'template_1_name':template_1_name,
                    'template_2_name':template_2_name,
                    'attr_name':ta.attr.name,
                    'type_1_unit':type_1_unit,
                    'type_2_unit':type_2_unit,
                    'type_name' : type_1.name
                }

        if type_1_unit is None and type_2_unit is not None:
            errors.append("Type %(type_name)s in template %(template_1_name)s"
                          " stores %(attr_name)s with no units, while template"
                          "%(template_2_name)s stores it with unit %(type_2_unit)s"%fmt_dict)
        elif type_1_unit is not None and type_2_unit is None:
            errors.append("Type %(type_name)s in template %(template_1_name)s"
                          " stores %(attr_name)s in %(type_1_unit)s."
                          " Template %(template_2_name)s stores it with no unit."%fmt_dict)
        elif type_1_unit != type_2_unit:
            errors.append("Type %(type_name)s in template %(template_1_name)s"
                          " stores %(attr_name)s in %(type_1_unit)s, while"
                          " template %(template_2_name)s stores it in %(type_2_unit)s"%fmt_dict)
        return errors

def _get_links(link_ids):
    links = []

    if len(link_ids) == 0:
        return links

    if len(link_ids) > 500:
        idx = 0
        extent = 500
        while idx < len(link_ids):
            log.info("Querying %s links", len(link_ids[idx:extent]))
            rs = db.DBSession.query(Link).options(joinedload_all('attributes')).options(joinedload_all('types')).filter(Link.id.in_(link_ids[idx:extent])).all()
            log.info("Retrieved %s links", len(rs))
            links.extend(rs)
            idx = idx + 500

            if idx + 500 > len(link_ids):
                extent = len(link_ids)
            else:
                extent = extent + 500
    else:
        links = db.DBSession.query(Link).options(joinedload_all('attributes')).options(joinedload_all('types')).filter(Link.id.in_(link_ids)).all()

    link_dict = {}

    for l in links:
        l.ref_id = l.id
        l.ref_key = 'LINK'
        link_dict[l.id] = l

    return link_dict

def _get_nodes(node_ids):
    nodes = []

    if len(node_ids) == 0:
        return nodes

    if len(node_ids) > 500:
        idx = 0
        extent = 500
        while idx < len(node_ids):
            log.info("Querying %s nodes", len(node_ids[idx:extent]))

            rs = db.DBSession.query(Node).options(joinedload_all('attributes')).options(joinedload_all('types')).filter(Node.id.in_(node_ids[idx:extent])).all()

            log.info("Retrieved %s nodes", len(rs))

            nodes.extend(rs)
            idx = idx + 500

            if idx + 500 > len(node_ids):
                extent = len(node_ids)
            else:
                extent = extent + 500
    else:
        nodes = db.DBSession.query(Node).options(joinedload_all('attributes')).options(joinedload_all('types')).filter(Node.id.in_(node_ids)).all()

    node_dict = {}

    for n in nodes:
        n.ref_id = n.id
        n.ref_key = 'NODE'
        node_dict[n.id] = n

    return node_dict

def _get_groups(group_ids):
    groups = []

    if len(group_ids) == 0:
        return groups

    if len(group_ids) > 500:
        idx = 0
        extent = 500
        while idx < len(group_ids):
            log.info("Querying %s groups", len(group_ids[idx:extent]))
            rs = db.DBSession.query(ResourceGroup).options(joinedload_all('attributes')).filter(ResourceGroup.id.in_(group_ids[idx:extent])).all()
            log.info("Retrieved %s groups", len(rs))
            groups.extend(rs)
            idx = idx + 500

            if idx + 500 > len(group_ids):
                extent = len(group_ids)
            else:
                extent = extent + 500
    else:
        groups = db.DBSession.query(ResourceGroup).options(joinedload_all('types')).options(joinedload_all('attributes')).filter(ResourceGroup.id.in_(group_ids))
    group_dict = {}

    for g in groups:
        g.ref_id = g.id
        g.ref_key = 'GROUP'
        group_dict[g.id] = g

    return group_dict

def assign_type_to_resource(type_id, resource_type, resource_id,**kwargs):
    """Assign new type to a resource. This function checks if the necessary
    attributes are present and adds them if needed. Non existing attributes
    are also added when the type is already assigned. This means that this
    function can also be used to update resources, when a resource type has
    changed.
    """

    if resource_type == 'NETWORK':
        resource = db.DBSession.query(Network).filter(Network.id==resource_id).one()
    elif resource_type == 'NODE':
        resource = db.DBSession.query(Node).filter(Node.id==resource_id).one()
    elif resource_type == 'LINK':
        resource = db.DBSession.query(Link).filter(Link.id==resource_id).one()
    elif resource_type == 'GROUP':
        resource = db.DBSession.query(ResourceGroup).filter(ResourceGroup.id==resource_id).one()

    res_attrs, res_type, res_scenarios = set_resource_type(resource, type_id, **kwargs)

    type_i = db.DBSession.query(TemplateType).filter(TemplateType.id==type_id).one()
    if resource_type != type_i.resource_type:
        raise HydraError("Cannot assign a %s type to a %s"%
                         (type_i.resource_type,resource_type))

    if res_type is not None:
        db.DBSession.bulk_insert_mappings(ResourceType, [res_type])

    if len(res_attrs) > 0:
        db.DBSession.bulk_insert_mappings(ResourceAttr, res_attrs)

    if len(res_scenarios) > 0:
        db.DBSession.bulk_insert_mappings(ResourceScenario, res_scenarios)

    #Make DBsession 'dirty' to pick up the inserts by doing a fake delete.
    db.DBSession.query(Attr).filter(Attr.id==None).delete()

    db.DBSession.flush()

    return db.DBSession.query(TemplateType).filter(TemplateType.id==type_id).one()

def set_resource_type(resource, type_id, types={}, **kwargs):
    """
        Set this resource to be a certain type.
        Type objects (a dictionary keyed on type_id) may be
        passed in to save on loading.
        This function does not call save. It must be done afterwards.
        New resource attributes are added to the resource if the template
        requires them. Resource attributes on the resource but not used by
        the template are not removed.
        @returns list of new resource attributes
        ,new resource type object
    """

    ref_key = resource.ref_key

    existing_attr_ids = []
    for res_attr in resource.attributes:
        existing_attr_ids.append(res_attr.attr_id)

    if type_id in types:
        type_i = types[type_id]
    else:
        type_i = db.DBSession.query(TemplateType).filter(TemplateType.id==type_id).options(joinedload_all('typeattrs')).one()

    type_attrs = dict()
    for typeattr in type_i.typeattrs:
        type_attrs[typeattr.attr_id]={
                            'is_var':typeattr.attr_is_var,
                            'default_dataset_id': typeattr.default_dataset.id if typeattr.default_dataset else None}

    # check if attributes exist
    missing_attr_ids = set(type_attrs.keys()) - set(existing_attr_ids)

    # add attributes if necessary
    new_res_attrs = []

    #This is a dict as the length of the list may not match the new_res_attrs
    #Keyed on attr_id, as resource_attr_id doesn't exist yet, and there should only
    #be one attr_id per template.
    new_res_scenarios = {}
    for attr_id in missing_attr_ids:
        ra_dict = dict(
            ref_key = ref_key,
            attr_id = attr_id,
            attr_is_var = type_attrs[attr_id]['is_var'],
            node_id    = resource.id   if ref_key == 'NODE' else None,
            link_id    = resource.id   if ref_key == 'LINK' else None,
            group_id   = resource.id   if ref_key == 'GROUP' else None,
            network_id = resource.id   if ref_key == 'NETWORK' else None,

        )
        new_res_attrs.append(ra_dict)



        if type_attrs[attr_id]['default_dataset_id'] is not None:
            if hasattr(resource, 'network'):
                for s in resource.network.scenarios:

                    if new_res_scenarios.get(attr_id) is None:
                        new_res_scenarios[attr_id] = {}

                    new_res_scenarios[attr_id][s.id] =  dict(
                        dataset_id = type_attrs[attr_id]['default_dataset_id'],
                        scenario_id = s.id,
                        #Not stored in the DB, but needed to connect the RA ID later.
                        attr_id = attr_id,
                        ref_key = ref_key,
                        node_id    = ra_dict['node_id'],
                        link_id    = ra_dict['link_id'],
                        group_id   = ra_dict['group_id'],
                        network_id = ra_dict['network_id'],
                    )


    resource_type = None
    for rt in resource.types:
        if rt.type_id == type_i.id:
            break
        else:
            errors = check_type_compatibility(rt.type_id, type_i.id)
            if len(errors) > 0:
                raise HydraError("Cannot apply type %s to resource as it "
                                 "conflicts with type %s. Errors are: %s"
                                 %(type_i.name, resource.get_name(),
                                   rt.templatetype.name, ','.join(errors)))
    else:
        # add type to tResourceType if it doesn't exist already
        resource_type = dict(
            node_id    = resource.id   if ref_key == 'NODE' else None,
            link_id    = resource.id   if ref_key == 'LINK' else None,
            group_id   = resource.id   if ref_key == 'GROUP' else None,
            network_id = resource.id   if ref_key == 'NETWORK' else None,
            ref_key    = ref_key,
            type_id    = type_id,
        )

    return new_res_attrs, resource_type, new_res_scenarios

def remove_type_from_resource( type_id, resource_type, resource_id,**kwargs):
    """
        Remove a resource type trom a resource
    """
    node_id = resource_id if resource_type == 'NODE' else None
    link_id = resource_id if resource_type == 'LINK' else None
    group_id = resource_id if resource_type == 'GROUP' else None

    resourcetype = db.DBSession.query(ResourceType).filter(
                                        ResourceType.type_id==type_id,
                                        ResourceType.ref_key==resource_type,
                                        ResourceType.node_id == node_id,
    ResourceType.link_id == link_id,
    ResourceType.group_id == group_id).one()

    db.DBSession.delete(resourcetype)
    db.DBSession.flush()

    return 'OK'

def _parse_data_restriction(restriction_dict):
    if restriction_dict is None or len(restriction_dict) == 0:
        return None

    #replace soap text with an empty string
    #'{soap_server.hydra_complexmodels}' -> ''
    dict_str = re.sub('{[a-zA-Z._]*}', '', str(restriction_dict))

    if isinstance(restriction_dict, dict):
        new_dict = restriction_dict
    else:
        new_dict = json.loads(restriction_dict)

    #Evaluate whether the dict actually contains anything.
    if not isinstance(new_dict, dict) or len(new_dict) == 0:
        log.critical('A restriction was specified, but it is null')
        return None

    ret_dict = {}
    for k, v in new_dict.items():
        if (isinstance(v, str) or isinstance(v, list)) and len(v) == 1:
            ret_dict[k] = v[0]
        else:
            ret_dict[k] = v

    return json.dumps(ret_dict)

def add_template(template, **kwargs):
    """
        Add template and a type and typeattrs.
    """
    tmpl = Template()
    tmpl.name = template.name
    if template.description:
        tmpl.description = template.description
    if template.layout:
        tmpl.layout = get_layout_as_string(template.layout)

    db.DBSession.add(tmpl)

    if template.templatetypes is not None:
        types = template.templatetypes
        for templatetype in types:
            ttype = _update_templatetype(templatetype)
            tmpl.templatetypes.append(ttype)

    db.DBSession.flush()
    return tmpl

def update_template(template,**kwargs):
    """
        Update template and a type and typeattrs.
    """
    tmpl = db.DBSession.query(Template).filter(Template.id==template.id).one()
    tmpl.name = template.name
    if template.description:
        tmpl.description = template.description

    #Lazy load the rest of the template
    for tt in tmpl.templatetypes:
        for ta in tt.typeattrs:
            ta.attr

    if template.layout:
        tmpl.layout = get_layout_as_string(template.layout)

    type_dict = dict([(t.id, t) for t in tmpl.templatetypes])
    existing_templatetypes = []

    if template.types is not None or template.templatetypes is not None:
        types = template.types if template.types is not None else template.templatetypes
        for templatetype in types:
            if templatetype.id is not None:
                type_i = type_dict[templatetype.id]
                _update_templatetype(templatetype, type_i)
                existing_templatetypes.append(type_i.id)
            else:
                #Give it a template ID if it doesn't have one
                templatetype.template_id = template.id
                new_templatetype_i = _update_templatetype(templatetype)
                existing_templatetypes.append(new_templatetype_i.id)

    for tt in tmpl.templatetypes:
        if tt.id not in existing_templatetypes:
            delete_templatetype(tt.id)

    db.DBSession.flush()

    return tmpl

def delete_template(template_id,**kwargs):
    """
        Delete a template and its type and typeattrs.
    """
    try:
        tmpl = db.DBSession.query(Template).filter(Template.id==template_id).one()
    except NoResultFound:
        raise ResourceNotFoundError("Template %s not found"%(template_id,))
    db.DBSession.delete(tmpl)
    db.DBSession.flush()
    return 'OK'

def get_templates(load_all=True, **kwargs):
    """
        Get all templates.
        Args:
            load_all Boolean: Returns just the template entry or the full template structure (template types and type attrs)
        Returns:
            List of Template objects
    """
    if load_all is False:
        templates = db.DBSession.query(Template).all()
    else:
        templates = db.DBSession.query(Template).options(joinedload_all('templatetypes.typeattrs')).all()

    return templates

def remove_attr_from_type(type_id, attr_id,**kwargs):
    """

        Remove an attribute from a type
    """
    typeattr_i = db.DBSession.query(TypeAttr).filter(TypeAttr.type_id==type_id,
                                                  TypeAttr.attr_id==attr_id).one()
    db.DBSession.delete(typeattr_i)

def get_template(template_id,**kwargs):
    """
        Get a specific resource template template, by ID.
    """
    try:
        tmpl_i = db.DBSession.query(Template).filter(Template.id==template_id).options(joinedload_all('templatetypes.typeattrs.default_dataset.metadata')).one()

        #Load the attributes.
        for tmpltype_i in tmpl_i.templatetypes:
            for typeattr_i in tmpltype_i.typeattrs:
                typeattr_i.attr

        return tmpl_i
    except NoResultFound:
        raise HydraError("Template %s not found"%template_id)

def get_template_by_name(name,**kwargs):
    """
        Get a specific resource template, by name.
    """
    try:
        tmpl_i = db.DBSession.query(Template).filter(Template.name == name).options(joinedload_all('templatetypes.typeattrs.default_dataset.metadata')).one()
        return tmpl_i
    except NoResultFound:
        log.info("%s is not a valid identifier for a template",name)
        raise HydraError('Template "%s" not found'%name)

def add_templatetype(templatetype,**kwargs):
    """
        Add a template type with typeattrs.
    """

    type_i = _update_templatetype(templatetype)

    db.DBSession.flush()

    return type_i

def update_templatetype(templatetype,**kwargs):
    """
        Update a resource type and its typeattrs.
        New typeattrs will be added. typeattrs not sent will be ignored.
        To delete typeattrs, call delete_typeattr
    """

    tmpltype_i = db.DBSession.query(TemplateType).filter(TemplateType.id == templatetype.id).one()

    _update_templatetype(templatetype, tmpltype_i)

    db.DBSession.flush()

    return tmpltype_i

def _set_typeattr(typeattr, existing_ta = None):
    """
        Add or updsate a type attribute.
        If an existing type attribute is provided, then update.

        Checks are performed to ensure that the dimension provided on the
        type attr (not updateable) is the same as that on the referring attribute.
        The unit provided (stored on tattr) must conform to the dimension stored
        on the referring attribute (stored on tattr).

        This is done so that multiple tempaltes can all use the same attribute,
        but specify different units.

        If no attr_id is provided, but an attr_name and dimension are provided,
        then a new attribute can be created (or retrived) and used. I.e., no
        attribute ID must be specified if attr_name and dimension are specified.

        ***WARNING***
        Setting attribute ID to null means a new type attribute (and even a new attr)
        may be added, None are removed or replaced. To remove other type attrs, do it
        manually using delete_typeattr
    """
    if existing_ta is None:
        ta = TypeAttr(attr_id=typeattr.attr_id)
    else:
        ta = existing_ta

    ta.unit = typeattr.unit
    ta.type_id = typeattr.type_id
    ta.data_type = typeattr.data_type

    if hasattr(typeattr, 'default_dataset_id') and typeattr.default_dataset_id is not None:
        ta.default_dataset_id = typeattr.default_dataset_id

    ta.description        = typeattr.description

    ta.properties         = typeattr.get_properties()

    ta.attr_is_var        = typeattr.is_var if typeattr.is_var is not None else 'N'

    ta.data_restriction = _parse_data_restriction(typeattr.data_restriction)

    if typeattr.dimension is not None and typeattr.attr_id is not None and typeattr.attr_id > 0:
        attr = ta.attr
        if attr.dimension != typeattr.dimension:
            raise HydraError("Cannot set a dimension on type attribute which "
                            "does not match its attribute. Create a new attribute if "
                            "you want to use attribute %s with dimension %s"%
                            (attr.name, typeattr.dimension))
    elif typeattr.dimension is not None and typeattr.attr_id is None and typeattr.name is not None:
        attr = _get_attr_by_name_and_dimension(typeattr.name, typeattr.dimension)
        ta.attr_id = attr.id
        ta.attr = attr

    _check_dimension(ta)

    if existing_ta is None:
        log.info("Adding ta to DB")
        db.DBSession.add(ta)

    return ta

def _update_templatetype(templatetype, existing_tt=None):
    """
        Add or update a templatetype. If an existing template type is passed in,
        update that one. Otherwise search for an existing one. If not found, add.
    """
    if existing_tt is None:
        if "id" in templatetype and templatetype.id is not None:
            tmpltype_i = db.DBSession.query(TemplateType).filter(TemplateType.id == templatetype.id).one()
        else:
            tmpltype_i = TemplateType()
    else:
        tmpltype_i = existing_tt

    tmpltype_i.template_id = templatetype.template_id
    tmpltype_i.name        = templatetype.name
    tmpltype_i.description = templatetype.description
    tmpltype_i.alias       = templatetype.alias

    if templatetype.layout is not None:
        tmpltype_i.layout = get_layout_as_string(templatetype.layout)

    tmpltype_i.resource_type = templatetype.resource_type

    ta_dict = {}
    for t in tmpltype_i.typeattrs:
        ta_dict[t.attr_id] = t

    existing_attrs = []

    if templatetype.typeattrs is not None:
        for typeattr in templatetype.typeattrs:
            if typeattr.attr_id in ta_dict:
                ta = _set_typeattr(typeattr, ta_dict[typeattr.attr_id])
                existing_attrs.append(ta.attr_id)
            else:
                ta = _set_typeattr(typeattr)
                tmpltype_i.typeattrs.append(ta)
                existing_attrs.append(ta.attr_id)

    log.info("Deleting any type attrs not sent")
    for ta in ta_dict.values():
        if ta.attr_id not in existing_attrs:
            delete_typeattr(ta)

    if existing_tt is None:
        db.DBSession.add(tmpltype_i)

    return tmpltype_i

def delete_templatetype(type_id,template_i=None, **kwargs):
    """
        Delete a template type and its typeattrs.
    """
    try:
        tmpltype_i = db.DBSession.query(TemplateType).filter(TemplateType.id == type_id).one()
    except NoResultFound:
        raise ResourceNotFoundError("Template Type %s not found"%(type_id,))

    if template_i is None:
        template_i = db.DBSession.query(Template).filter(Template.id==tmpltype_i.template_id).one()

    template_i.templatetypes.remove(tmpltype_i)

    db.DBSession.delete(tmpltype_i)
    db.DBSession.flush()

def get_templatetype(type_id,**kwargs):
    """
        Get a specific resource type by ID.
    """

    templatetype = db.DBSession.query(TemplateType).filter(
                        TemplateType.id==type_id).options(
                        joinedload_all("typeattrs")).one()

    return templatetype

def get_templatetype_by_name(template_id, type_name,**kwargs):
    """
        Get a specific resource type by name.
    """

    try:
        templatetype = db.DBSession.query(TemplateType).filter(TemplateType.id==template_id, TemplateType.name==type_name).one()
    except NoResultFound:
        raise HydraError("%s is not a valid identifier for a type"%(type_name))

    return templatetype

def add_typeattr(typeattr,**kwargs):
    """
        Add an typeattr to an existing type.
    """

    tmpltype = get_templatetype(typeattr.type_id, user_id=kwargs.get('user_id'))

    ta = _set_typeattr(typeattr)

    tmpltype.typeattrs.append(ta)

    db.DBSession.flush()

    return ta


def delete_typeattr(typeattr,**kwargs):
    """
        Remove an typeattr from an existing type
    """

    tmpltype = get_templatetype(typeattr.type_id, user_id=kwargs.get('user_id'))

    ta = db.DBSession.query(TypeAttr).filter(TypeAttr.type_id == typeattr.type_id,
                                          TypeAttr.attr_id == typeattr.attr_id).one()

    tmpltype.typeattrs.remove(ta)

    db.DBSession.flush()

    return 'OK'

def validate_attr(resource_attr_id, scenario_id, template_id=None):
    """
        Check that a resource attribute satisfies the requirements of all the types of the
        resource.
    """
    rs = db.DBSession.query(ResourceScenario).\
                        filter(ResourceScenario.resource_attr_id==resource_attr_id,
        ResourceScenario.scenario_id==scenario_id).options(
        joinedload_all("resourceattr")).options(
        joinedload_all("dataset")
        ).one()

    error = None

    try:
        _do_validate_resourcescenario(rs, template_id)
    except HydraError as e:

        error = JSONObject(dict(
                 ref_key = rs.resourceattr.ref_key,
                 ref_id  = rs.resourceattr.get_resource_id(),
                 ref_name = rs.resourceattr.get_resource().get_name(),
                 resource_attr_id = rs.resource_attr_id,
                 attr_id          = rs.resourceattr.attr.id,
                 attr_name        = rs.resourceattr.attr.name,
                 dataset_id       = rs.dataset_id,
                 scenario_id=scenario_id,
                 template_id=template_id,
                 error_text=e.args[0]))
    return error

def validate_attrs(resource_attr_ids, scenario_id, template_id=None):
    """
        Check that multiple resource attribute satisfy the requirements of the types of resources to
        which the they are attached.
    """
    multi_rs = db.DBSession.query(ResourceScenario).\
                            filter(ResourceScenario.resource_attr_id.in_(resource_attr_ids),\
                                   ResourceScenario.scenario_id==scenario_id).\
                                   options(joinedload_all("resourceattr")).\
                                   options(joinedload_all("dataset")).all()

    errors = []
    for rs in multi_rs:
        try:
            _do_validate_resourcescenario(rs, template_id)
        except HydraError as e:

            error = dict(
                     ref_key = rs.resourceattr.ref_key,
                     ref_id  = rs.resourceattr.get_resource_id(),
                     ref_name = rs.resourceattr.get_resource().get_name(),
                     resource_attr_id = rs.resource_attr_id,
                     attr_id          = rs.resourceattr.attr.id,
                     attr_name        = rs.resourceattr.attr.name,
                     dataset_id       = rs.dataset_id,
                     scenario_id      = scenario_id,
                     template_id      = template_id,
                     error_text       = e.args[0])

            errors.append(error)

    return errors

def validate_scenario(scenario_id, template_id=None):
    """
        Check that the requirements of the types of resources in a scenario are
        correct, based on the templates in a network. If a template is specified,
        only that template will be checked.
    """
    scenario_rs = db.DBSession.query(ResourceScenario).filter(
                ResourceScenario.scenario_id==scenario_id)\
                .options(joinedload_all("resourceattr"))\
                .options(joinedload_all("dataset")).all()

    errors = []
    for rs in scenario_rs:
        try:
            _do_validate_resourcescenario(rs, template_id)
        except HydraError as e:

            error = dict(
                     ref_key = rs.resourceattr.ref_key,
                     ref_id  = rs.resourceattr.get_resource_id(),
                     ref_name = rs.resourceattr.get_resource().get_name(),
                     resource_attr_id = rs.resource_attr_id,
                     attr_id          = rs.resourceattr.attr.id,
                     attr_name        = rs.resourceattr.attr.name,
                     dataset_id       = rs.dataset_id,
                     scenario_id=scenario_id,
                     template_id=template_id,
                     error_text=e.args[0])
            errors.append(error)

    return errors


def _do_validate_resourcescenario(resourcescenario, template_id=None):
    """
        Perform a check to ensure a resource scenario's datasets are correct given what the
        definition of that resource (its type) specifies.
    """
    res = resourcescenario.resourceattr.get_resource()

    types = res.types

    dataset = resourcescenario.dataset

    if len(types) == 0:
        return

    if template_id is not None:
        if template_id not in [r.templatetype.template_id for r in res.types]:
            raise HydraError("Template %s is not used for resource attribute %s in scenario %s"%\
                             (template_id, resourcescenario.resourceattr.attr.name,
                             resourcescenario.scenario.name))

    #Validate against all the types for the resource
    for resourcetype in types:
        #If a specific type has been specified, then only validate
        #against that type and ignore all the others
        if template_id is not None:
            if resourcetype.templatetype.template_id != template_id:
                continue
        #Identify the template types for the template
        tmpltype = resourcetype.templatetype
        for ta in tmpltype.typeattrs:
            #If we find a template type which mactches the current attribute.
            #we can do some validation.
            if ta.attr_id == resourcescenario.resourceattr.attr_id:
                if ta.data_restriction:
                    log.info("Validating against %s", ta.data_restriction)
                    validation_dict = eval(ta.data_restriction)
                    dataset_util.validate_value(validation_dict, dataset.get_val())

def validate_network(network_id, template_id, scenario_id=None):
    """
        Given a network, scenario and template, ensure that all the nodes, links & groups
        in the network have the correct resource attributes as defined by the types in the template.
        Also ensure valid entries in tresourcetype.
        This validation will not fail if a resource has more than the required type, but will fail if
        it has fewer or if any attribute has a conflicting dimension or unit.
    """

    network = db.DBSession.query(Network).filter(Network.id==network_id).options(noload('scenarios')).first()

    if network is None:
        raise HydraError("Could not find network %s"%(network_id))

    resource_scenario_dict = {}
    if scenario_id is not None:
        scenario = db.DBSession.query(Scenario).filter(Scenario.id==scenario_id).first()

        if scenario is None:
            raise HydraError("Could not find scenario %s"%(scenario_id,))

        for rs in scenario.resourcescenarios:
            resource_scenario_dict[rs.resource_attr_id] = rs

    template = db.DBSession.query(Template).filter(Template.id == template_id).options(joinedload_all('templatetypes')).first()

    if template is None:
        raise HydraError("Could not find template %s"%(template_id,))

    resource_type_defs = {
        'NETWORK' : {},
        'NODE'    : {},
        'LINK'    : {},
        'GROUP'   : {},
    }
    for tt in template.templatetypes:
        resource_type_defs[tt.resource_type][tt.id] = tt

    errors = []
    #Only check if there are type definitions for a network in the template.
    if resource_type_defs.get('NETWORK'):
        net_types = resource_type_defs['NETWORK']
        errors.extend(_validate_resource(network, net_types, resource_scenario_dict))

    #check all nodes
    if resource_type_defs.get('NODE'):
        node_types = resource_type_defs['NODE']
        for node in network.nodes:
            errors.extend(_validate_resource(node, node_types, resource_scenario_dict))

    #check all links
    if resource_type_defs.get('LINK'):
        link_types = resource_type_defs['LINK']
        for link in network.links:
            errors.extend(_validate_resource(link, link_types, resource_scenario_dict))

    #check all groups
    if resource_type_defs.get('GROUP'):
        group_types = resource_type_defs['GROUP']
        for group in network.resourcegroups:
            errors.extend(_validate_resource(group, group_types, resource_scenario_dict))

    return errors

def _validate_resource(resource, tmpl_types, resource_scenarios=[]):
    errors = []
    resource_type = None

    #No validation required if the link has no type.
    if len(resource.types) == 0:
        return []

    for rt in resource.types:
        if tmpl_types.get(rt.type_id) is not None:
                resource_type = tmpl_types[rt.type_id]
                break
        else:
            errors.append("Type %s not found on %s %s"%
                          (tmpl_types, resource_type, resource.get_name()))

    ta_dict = {}
    for ta in resource_type.typeattrs:
        ta_dict[ta.attr_id] = ta

    #Make sure the resource has all the attributes specified in the tempalte
    #by checking whether the template attributes are a subset of the resource
    #attributes.
    type_attrs = set([ta.attr_id for ta in resource_type.typeattrs])

    resource_attrs = set([ra.attr_id for ra in resource.attributes])

    if not type_attrs.issubset(resource_attrs):
        for ta in type_attrs.difference(resource_attrs):
            errors.append("Resource %s does not have attribute %s"%
                          (resource.get_name(), ta_dict[ta].attr.name))

    resource_attr_ids = set([ra.id for ra in resource.attributes])
    #if data is included, check to make sure each dataset conforms
    #to the boundaries specified in the template: i.e. that it has
    #the correct dimension and (if specified) unit.
    if len(resource_scenarios) > 0:
        for ra_id in resource_attr_ids:
            rs = resource_scenarios.get(ra_id)
            if rs is None:
                continue
            attr_name = rs.resourceattr.attr.name
            rs_unit = rs.dataset.unit
            rs_dimension = units.get_unit_dimension(rs_unit)
            type_dimension = ta_dict[rs.resourceattr.attr_id].attr.dimension
            type_unit = ta_dict[rs.resourceattr.attr_id].unit

            if units.get_unit_dimension(rs_unit) != type_dimension:
                errors.append("Dimension mismatch on %s %s, attribute %s: "
                              "%s on attribute, %s on type"%
                             ( resource.ref_key, resource.get_name(), attr_name,
                              rs_dimension, type_dimension))

            if type_unit is not None:
                if rs_unit != type_unit:
                    errors.append("Unit mismatch on attribute %s. "
                                  "%s on attribute, %s on type"%
                                 (attr_name, rs_unit, type_unit))
    if len(errors) > 0:
        log.warning(errors)

    return errors

def get_network_as_xml_template(network_id,**kwargs):
    """
        Turn an existing network into an xml template
        using its attributes.
        If an optional scenario ID is passed in, default
        values will be populated from that scenario.
    """
    template_xml = etree.Element("template_definition")

    net_i = db.DBSession.query(Network).filter(Network.id==network_id).one()

    template_name = etree.SubElement(template_xml, "template_name")
    template_name.text = "TemplateType from Network %s"%(net_i.name)
    layout = _get_layout_as_etree(net_i.layout)

    resources = etree.SubElement(template_xml, "resources")
    if net_i.attributes:
        net_resource    = etree.SubElement(resources, "resource")

        resource_type   = etree.SubElement(net_resource, "type")
        resource_type.text   = "NETWORK"

        resource_name   = etree.SubElement(net_resource, "name")
        resource_name.text   = net_i.name

        layout = _get_layout_as_etree(net_i.layout)
        if layout is not None:
            net_resource.append(layout)

        for net_attr in net_i.attributes:
            _make_attr_element(net_resource, net_attr)

        resources.append(net_resource)

    existing_types = {'NODE': [], 'LINK': [], 'GROUP': []}
    for node_i in net_i.nodes:
        node_attributes = node_i.attributes
        attr_ids = [res_attr.attr_id for res_attr in node_attributes]
        if len(attr_ids) > 0 and attr_ids not in existing_types['NODE']:

            node_resource    = etree.Element("resource")

            resource_type   = etree.SubElement(node_resource, "type")
            resource_type.text   = "NODE"

            resource_name   = etree.SubElement(node_resource, "name")
            resource_name.text   = node_i.node_name

            layout = _get_layout_as_etree(node_i.layout)

            if layout is not None:
                node_resource.append(layout)

            for node_attr in node_attributes:
                _make_attr_element(node_resource, node_attr)

            existing_types['NODE'].append(attr_ids)
            resources.append(node_resource)

    for link_i in net_i.links:
        link_attributes = link_i.attributes
        attr_ids = [link_attr.attr_id for link_attr in link_attributes]
        if len(attr_ids) > 0 and attr_ids not in existing_types['LINK']:
            link_resource    = etree.Element("resource")

            resource_type   = etree.SubElement(link_resource, "type")
            resource_type.text   = "LINK"

            resource_name   = etree.SubElement(link_resource, "name")
            resource_name.text   = link_i.link_name

            layout = _get_layout_as_etree(link_i.layout)

            if layout is not None:
                link_resource.append(layout)

            for link_attr in link_attributes:
                _make_attr_element(link_resource, link_attr)

            existing_types['LINK'].append(attr_ids)
            resources.append(link_resource)

    for group_i in net_i.resourcegroups:
        group_attributes = group_i.attributes
        attr_ids = [group_attr.attr_id for group_attr in group_attributes]
        if len(attr_ids) > 0 and attr_ids not in existing_types['GROUP']:
            group_resource    = etree.Element("resource")

            resource_type   = etree.SubElement(group_resource, "type")
            resource_type.text   = "GROUP"

            resource_name   = etree.SubElement(group_resource, "name")
            resource_name.text   = group_i.group_name

           # layout = _get_layout_as_etree(group_i.layout)

           # if layout is not None:
           #     group_resource.append(layout)

            for group_attr in group_attributes:
                _make_attr_element(group_resource, group_attr)

            existing_types['GROUP'].append(attr_ids)
            resources.append(group_resource)

    xml_string = etree.tostring(template_xml, encoding="unicode")

    return xml_string

def _make_attr_element(parent, resource_attr_i):
    """
        General function to add an attribute element to a resource element.
        resource_attr_i can also e a type_attr if being called from get_tempalte_as_xml
    """
    attr = etree.SubElement(parent, "attribute")
    attr_i = resource_attr_i.attr

    attr_name      = etree.SubElement(attr, 'name')
    attr_name.text = attr_i.name

    attr_desc      = etree.SubElement(attr, 'description')
    attr_desc.text = attr_i.description

    attr_dimension = etree.SubElement(attr, 'dimension')
    attr_dimension.text = attr_i.dimension
<<<<<<< HEAD

    try:
        attr_unit    = etree.SubElement(attr, 'unit')
        attr_unit.text = resource_attr_i.unit
    except AttributeError:
        #The EAFP way
        pass


    attr_is_var    = etree.SubElement(attr, 'is_var')
    attr_is_var.text = resource_attr_i.attr_is_var

    try:
        if resource_attr_i.data_type:
            attr_data_type    = etree.SubElement(attr, 'data_type')
            attr_data_type.text = resource_attr_i.data_type
    except AttributeError:
        #The EAFP way
        pass
=======
    
    if hasattr(resource_attr_i, 'unit') and resource_attr_i.unit:
        attr_unit    = etree.SubElement(attr, 'unit')
        attr_unit.text = resource_attr_i.unit

    attr_is_var    = etree.SubElement(attr, 'is_var')
    attr_is_var.text = resource_attr_i.attr_is_var
    
    if hasattr(resource_attr_i, 'data_type') and resource_attr_i.data_type:
        attr_data_type    = etree.SubElement(attr, 'data_type')
        attr_data_type.text = resource_attr_i.data_type
>>>>>>> 554b0f31

    #attr_properties    = etree.SubElement(attr, 'properties')
    #attr_properties.text = resource_attr_i.properties

<<<<<<< HEAD
    try:
        if resource_attr_i.data_restriction:
            attr_data_restriction    = etree.SubElement(attr, 'restrictions')
            attr_data_restriction.text = resource_attr_i.data_restriction
    except AttributeError:
        #The EAFP way
        pass
=======
    if hasattr(resource_attr_i, 'data_restriction') and resource_attr_i.data_restriction:
        attr_data_restriction    = etree.SubElement(attr, 'restrictions')
        attr_data_restriction.text = resource_attr_i.data_restriction
>>>>>>> 554b0f31

    # if scenario_id is not None:
    #     for rs in resource_attr_i.get_resource_scenarios():
    #         if rs.scenario_id == scenario_id
    #             attr_default   = etree.SubElement(attr, 'default')
    #             default_val = etree.SubElement(attr_default, 'value')
    #             default_val.text = rs.get_dataset().get_val()
    #             default_unit = etree.SubElement(attr_default, 'unit')
    #             default_unit.text = rs.get_dataset().unit

    return attr

def get_etree_layout_as_dict(layout_tree):
    """
    Convert something that looks like this:
    <layout>
        <item>
            <name>color</name>
            <value>red</value>
        </item>
        <item>
            <name>shapefile</name>
            <value>blah.shp</value>
        </item>
    </layout>
    Into something that looks like this:
    {
        'color' : ['red'],
        'shapefile' : ['blah.shp']
    }
    """
    layout_dict = dict()

    for item in layout_tree.findall('item'):
        name  = item.find('name').text
        val_element = item.find('value')
        value = val_element.text.strip()
        if value == '':
            children = val_element.getchildren()
            value = etree.tostring(children[0], pretty_print=True, encoding="unicode")
        layout_dict[name] = value
    return layout_dict

def _get_layout_as_etree(layout_dict):
    """
    Convert something that looks like this:
    {
        'color' : ['red'],
        'shapefile' : ['blah.shp']
    }

    Into something that looks like this:
    <layout>
        <item>
            <name>color</name>
            <value>red</value>
        </item>
        <item>
            <name>shapefile</name>
            <value>blah.shp</value>
        </item>
    </layout>
    """
    if layout_dict is None:
        return None

    layout = etree.Element("layout")
    layout_dict = eval(layout_dict)
    for k, v in layout_dict.items():
        item = etree.SubElement(layout, "item")
        name = etree.SubElement(item, "name")
        name.text = k
        value = etree.SubElement(item, "value")
        value.text = str(v)

    return layout<|MERGE_RESOLUTION|>--- conflicted
+++ resolved
@@ -99,12 +99,7 @@
         If such an attribute does not exist, create one.
     """
 
-<<<<<<< HEAD
     attr = db.DBSession.query(Attr).filter(Attr.name==name, Attr.dimension_id==dimension_id).first()
-=======
-    attr = db.DBSession.query(Attr).filter(Attr.name==name,
-                                           Attr.dimension==dimension).first()
->>>>>>> 554b0f31
 
     if attr is None:
         attr         = Attr()
@@ -118,28 +113,26 @@
 
     return attr
 
-<<<<<<< HEAD
-def parse_attribute(attribute):
-    dimension_name = ""
-    if attribute.find('dimension') is not None:
-        dimension_name = attribute.find('dimension').text
-        if dimension_name is not None:
-            dimension_name = units.get_dimension_by_name(dimension_name.strip()).name
-
-            if dimension_name is None:
-                raise HydraError("Dimension %s does not exist."%dimension_name)
-
-    elif attribute.find('unit') is not None:
-        if attribute.find('unit').text is not None:
-            dimension_name = units.get_unit_dimension(attribute.find('unit').text)
-
-    if dimension_name is None or dimension_name.lower() in ('dimensionless', ''):
-        dimension_name = 'dimensionless'
-
-    name      = attribute.find('name').text.strip()
-
-    attr = _get_attr_by_name_and_dimension(name, units.get_dimension_by_name(dimension_name).id)
-=======
+# def parse_attribute(attribute):
+#     dimension_name = ""
+#     if attribute.find('dimension') is not None:
+#         dimension_name = attribute.find('dimension').text
+#         if dimension_name is not None:
+#             dimension_name = units.get_dimension_by_name(dimension_name.strip()).name
+#
+#             if dimension_name is None:
+#                 raise HydraError("Dimension %s does not exist."%dimension_name)
+#
+#     elif attribute.find('unit') is not None:
+#         if attribute.find('unit').text is not None:
+#             dimension_name = units.get_unit_dimension(attribute.find('unit').text)
+#
+#     if dimension_name is None or dimension_name.lower() in ('dimensionless', ''):
+#         dimension_name = 'dimensionless'
+#
+#     name      = attribute.find('name').text.strip()
+#
+#     attr = _get_attr_by_name_and_dimension(name, units.get_dimension_by_name(dimension_name).id)
 def parse_xml_attribute(attribute):
 
     if attribute.find('dimension') is not None:
@@ -157,8 +150,8 @@
 
     name      = attribute.find('name').text.strip()
 
-    attr = _get_attr_by_name_and_dimension(name, dimension_i.name)
->>>>>>> 554b0f31
+    #attr = _get_attr_by_name_and_dimension(name, dimension_i.name)
+    attr = _get_attr_by_name_and_dimension(name, units.get_dimension_by_name(dimension_i.name).id)
 
     db.DBSession.flush()
 
@@ -241,23 +234,23 @@
 def parse_json_typeattr(type_i, typeattr_j, attribute_j, default_dataset_j):
 
     if attribute_j.dimension is not None:
-<<<<<<< HEAD
-        dimension_j = attribute_j.dimension
-        if dimension_j is not None:
-            if dimension_j.strip() == '':
-                dimension_j = 'dimensionless'
-
-            dimension = units.get_dimension_by_name(dimension_j.strip()).name
-
-            if dimension is None:
-                raise HydraError("Dimension '%s' does not exist."%dimension_j)
-
-=======
+# <<<<<<< HEAD
+#         dimension_j = attribute_j.dimension
+#         if dimension_j is not None:
+#             if dimension_j.strip() == '':
+#                 dimension_j = 'dimensionless'
+#
+#             dimension = units.get_dimension_by_name(dimension_j.strip()).name
+#
+#             if dimension is None:
+#                 raise HydraError("Dimension '%s' does not exist."%dimension_j)
+#
+# =======
         dimension_name = attribute_j.dimension.strip()
         if dimension_name.lower() in ('dimensionless', ''):
             dimension_name = 'dimensionless'
         dimension_i = units.get_dimension_by_name(dimension_name.strip())
->>>>>>> 554b0f31
+#>>>>>>> master
     elif attribute_j.unit is not None:
         dimension_i = units.get_unit_dimension(attribute_j.unit)
     else:
@@ -265,7 +258,8 @@
 
     name      = attribute_j.name.strip()
 
-    attr_i = _get_attr_by_name_and_dimension(name, dimension_i.name)
+    #attr_i = _get_attr_by_name_and_dimension(name, dimension_i.name)
+    attr_i = _get_attr_by_name_and_dimension(name, dimension_i.id)
 
     #Get an ID for the attribute
     db.DBSession.flush()
@@ -1574,7 +1568,9 @@
                             "you want to use attribute %s with dimension %s"%
                             (attr.name, typeattr.dimension))
     elif typeattr.dimension is not None and typeattr.attr_id is None and typeattr.name is not None:
-        attr = _get_attr_by_name_and_dimension(typeattr.name, typeattr.dimension)
+        #attr = _get_attr_by_name_and_dimension(typeattr.name, typeattr.dimension)
+        attr = _get_attr_by_name_and_dimension(typeattr.name, units.get_dimension_by_name(typeattr.dimension).id)
+
         ta.attr_id = attr.id
         ta.attr = attr
 
@@ -2094,7 +2090,6 @@
 
     attr_dimension = etree.SubElement(attr, 'dimension')
     attr_dimension.text = attr_i.dimension
-<<<<<<< HEAD
 
     try:
         attr_unit    = etree.SubElement(attr, 'unit')
@@ -2114,24 +2109,10 @@
     except AttributeError:
         #The EAFP way
         pass
-=======
-    
-    if hasattr(resource_attr_i, 'unit') and resource_attr_i.unit:
-        attr_unit    = etree.SubElement(attr, 'unit')
-        attr_unit.text = resource_attr_i.unit
-
-    attr_is_var    = etree.SubElement(attr, 'is_var')
-    attr_is_var.text = resource_attr_i.attr_is_var
-    
-    if hasattr(resource_attr_i, 'data_type') and resource_attr_i.data_type:
-        attr_data_type    = etree.SubElement(attr, 'data_type')
-        attr_data_type.text = resource_attr_i.data_type
->>>>>>> 554b0f31
 
     #attr_properties    = etree.SubElement(attr, 'properties')
     #attr_properties.text = resource_attr_i.properties
 
-<<<<<<< HEAD
     try:
         if resource_attr_i.data_restriction:
             attr_data_restriction    = etree.SubElement(attr, 'restrictions')
@@ -2139,11 +2120,6 @@
     except AttributeError:
         #The EAFP way
         pass
-=======
-    if hasattr(resource_attr_i, 'data_restriction') and resource_attr_i.data_restriction:
-        attr_data_restriction    = etree.SubElement(attr, 'restrictions')
-        attr_data_restriction.text = resource_attr_i.data_restriction
->>>>>>> 554b0f31
 
     # if scenario_id is not None:
     #     for rs in resource_attr_i.get_resource_scenarios():
