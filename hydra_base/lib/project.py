--- conflicted
+++ resolved
@@ -26,7 +26,7 @@
 
 from ..util import hdb
 from ..exceptions import PermissionError, HydraError
-from ..db.model import Project, ProjectOwner, Network, NetworkOwner, User, Scenario
+from ..db.model import Project, ProjectOwner, Network, NetworkOwner, User
 from .. import db
 from . import network
 from .objects import JSONObject
@@ -38,11 +38,7 @@
 
 def _get_project(project_id, user_id, check_write=False):
     try:
-<<<<<<< HEAD
-        project = db.DBSession.query(Project).filter(Project.id == project_id).one()
-=======
         project = db.DBSession.query(Project).filter(Project.id == project_id).options(noload('children')).one()
->>>>>>> 4395850a
 
         if check_write is True:
             project.check_write_permission(user_id)
@@ -90,11 +86,7 @@
     proj_i.name = project.name
     proj_i.description = project.description
     proj_i.created_by = user_id
-<<<<<<< HEAD
-    #A project can only be moved to another if the user has write access to the target,
-=======
     #A project can only be added to another if the user has write access to the target,
->>>>>>> 4395850a
     #so we need to check the permissions on the target project if it is specified
     if project.parent_id is not None:
         #check the user has the correct permission to write to the target project
@@ -171,14 +163,6 @@
     """
     user_id = kwargs.get('user_id')
     log.info("Getting project %s", project_id)
-<<<<<<< HEAD
-
-    proj_i = _get_project(project_id, user_id)
-
-    #lazy load owners
-    proj_i.owners#pylint: disable=W0104
-    proj_i.attributes#pylint: disable=W0104
-=======
 
     proj_i = _get_project(project_id, user_id)
 
@@ -192,97 +176,9 @@
             proj_i.attributes = []
             nav_only = True
 
->>>>>>> 4395850a
 
     proj_j = JSONObject(proj_i)
 
-<<<<<<< HEAD
-    proj_j.networks = _get_project_networks(
-        project_id, user_id, include_deleted_networks=include_deleted_networks)
-
-    proj_j.projects = _get_child_projects(
-        project_id, user_id, include_deleted_networks=include_deleted_networks)
-
-    log.info("Project %s retrieved", project_id)
-
-    return proj_j
-
-def _get_child_projects(project_id, user_id, include_deleted_networks=False):
-    """
-    Get all the direct child projects of a given project
-    i.e. all projects which have this project specified in the 'parent_id' column
-    """
-    log.info("Getting child projects of project %s", project_id)
-    child_projects_i = db.DBSession.query(Project).join(ProjectOwner)\
-        .filter(Project.parent_id == project_id)\
-        .filter(ProjectOwner.user_id == user_id)\
-        .filter(ProjectOwner.view == 'Y').all()
-
-    projects = [JSONObject(child_proj) for child_proj in child_projects_i]
-
-    child_projects = []
-    for project in projects:
-        project.networks = _get_project_networks(
-            project.id,
-            user_id,
-            include_deleted_networks=include_deleted_networks)
-
-        child_projects.append(project)
-
-    log.info("%s child projects retrieved", len(child_projects))
-
-    return child_projects
-
-def _get_project_networks(project_id, user_id, include_deleted_networks=False):
-    """
-    get all the networks, scenarios and owners of all the networks in the specified
-    project
-    """
-
-    log.info("Getting networks for project %s", project_id)
-
-    networks = []
-    #all networks created by this user
-    networks_is_creator = db.DBSession.query(Network)\
-        .filter(Network.project_id == project_id)\
-        .filter(Network.created_by == user_id).all()
-
-    #all networks created by someone else, but which this user is an owner,
-    #and this user can read this network
-    networks_not_creator = db.DBSession.query(Network).join(NetworkOwner)\
-        .filter(Network.project_id == project_id)\
-        .filter(Network.created_by != user_id)\
-        .filter(NetworkOwner.user_id == user_id)\
-        .filter(NetworkOwner.view == 'Y').all()
-
-    all_network_ids = [n.id for n in networks_is_creator] + [n.id for n in networks_not_creator]
-
-    #for efficiency, get all the owners in 1 query and sort them by network
-    all_owners = db.DBSession.query(NetworkOwner)\
-        .filter(NetworkOwner.network_id.in_(all_network_ids)).all()
-
-    owners_by_network = defaultdict(list)
-    for owner in all_owners:
-        owners_by_network[owner.network_id].append(owner)
-
-    #for efficiency, get all the scenarios in 1 query and sort them by network
-    all_scenarios = db.DBSession.query(Scenario)\
-        .filter(Scenario.network_id.in_(all_network_ids)).all()
-
-    scenarios_by_network = defaultdict(list)
-    for netscenario in all_scenarios:
-        scenarios_by_network[netscenario.network_id].append(netscenario)
-
-    for net_i in networks_is_creator + networks_not_creator:
-
-        if include_deleted_networks is False and net_i.status.lower() == 'x':
-            continue
-
-        net_j = JSONObject(net_i)
-        net_j.owners = owners_by_network[net_j.id]
-        net_j.scenarios = scenarios_by_network[net_j.id]
-        networks.append(net_j)
-=======
     proj_j.owners = proj_i.get_owners()
 
     proj_j.nav_only = nav_only
@@ -299,11 +195,8 @@
 
 
     log.info("Project %s retrieved", project_id)
->>>>>>> 4395850a
-
-    log.debug("%s networks retrieved", len(networks))
-
-    return networks
+
+    return proj_j
 
 @required_perms('get_project')
 def get_project_by_network_id(network_id, **kwargs):
@@ -312,14 +205,6 @@
     """
     user_id = kwargs.get('user_id')
 
-<<<<<<< HEAD
-    projects_i = db.DBSession.query(Project)\
-        .join(ProjectOwner)\
-        .join(Network, Project.id == Network.project_id)\
-        .filter(Network.id == network_id,
-                ProjectOwner.user_id == user_id)\
-        .order_by('name').all()
-=======
     project_i = db.DBSession.query(Project)\
         .join(Network, Project.id == Network.project_id)\
         .filter(Network.id == network_id)\
@@ -328,7 +213,6 @@
     project_i.check_read_permission(user_id)
 
     return project_i
->>>>>>> 4395850a
 
 
 
@@ -368,26 +252,17 @@
 
     if project_id is not None:
         log.info("Getting projects in project %s", project_id)
-<<<<<<< HEAD
-        projects_qry = projects_qry.filter(Project.parent_id == project_id)
-=======
     else:
         log.info("Getting top-level projects")
->>>>>>> 4395850a
 
     if include_shared_projects is True:
         projects_qry = projects_qry.outerjoin(ProjectOwner).filter(
             Project.status == 'A', or_(
                 and_(ProjectOwner.user_id == uid, ProjectOwner.view == 'Y'),
                 Project.created_by == uid))
-<<<<<<< HEAD
-    else:
-        projects_qry = projects_qry.join(ProjectOwner).filter(Project.created_by == uid)
-=======
 
     else:
         projects_qry = projects_qry.filter(Project.created_by == uid)
->>>>>>> 4395850a
 
     if projects_ids_list_filter is not None:
         # Filtering the search of project id
@@ -395,12 +270,7 @@
             # Trying to read a csv string
             projects_ids_list_filter = json.loads(projects_ids_list_filter)
             if isinstance(projects_ids_list_filter, int):
-<<<<<<< HEAD
-                projects_qry = projects_qry.filter(Project.id == projects_ids_list_filter)
-            else:
-=======
                 projects_ids_list_filter = [projects_ids_list_filter]
->>>>>>> 4395850a
                 projects_qry = projects_qry.filter(Project.id.in_(projects_ids_list_filter))
 
 
@@ -410,8 +280,6 @@
 
     log.info("Project query done for user %s. %s projects found", uid, len(projects_i))
 
-<<<<<<< HEAD
-=======
     #now separate all the projects in the current scope (in the requested project ID)
     #from the ones that are not. Using the ones that are not, we need to find the projects
     #which allow the user access to the projects that they have prermissions on
@@ -431,7 +299,6 @@
         nav_projects.append(nav_project_j)
 
 
->>>>>>> 4395850a
     user = db.DBSession.query(User).filter(User.id == req_user_id).one()
     isadmin = user.is_admin()
 
@@ -439,11 +306,7 @@
 
     #Load each
     projects_j = []
-<<<<<<< HEAD
-    for project_i in projects_i:
-=======
     for project_i in scoped_projects:
->>>>>>> 4395850a
         project_i.attributes#pylint: disable=W0104
         project_i.get_attribute_data()
         project_j = JSONObject(project_i)
