--- conflicted
+++ resolved
@@ -135,11 +135,6 @@
 
     proj_i = _get_project(project.id, user_id, check_write=True)
 
-<<<<<<< HEAD
-    proj_i.name = project.name
-    proj_i.description = project.description
-    proj_i.layout = project.get_json('layout')
-=======
     for columnname in Project.core_columns:
         if column := getattr(project, columnname, None):
             setattr(proj_i, columnname, column)
@@ -154,7 +149,6 @@
             newdict = proj_i.appdata.copy()
             newdict.update(project.appdata)
             proj_i.appdata = newdict
->>>>>>> 6fcb8f7d
 
     #A project can only be moved to another if the user has write access on both,
     #so we need to check the permissions on the target project if it is specified
