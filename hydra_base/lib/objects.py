#!/usr/bin/env python
# -*- coding: utf-8 -*-

# (c) Copyright 2013 to 2017 University of Manchester
#
# HydraPlatform is free software: you can redistribute it and/or modify
# it under the terms of the GNU Lesser General Public License as published by
# the Free Software Foundation, either version 3 of the License, or
# (at your option) any later version.
#
# HydraPlatform is distributed in the hope that it will be useful,
# but WITHOUT ANY WARRANTY; without even the implied warranty of
# MERCHANTABILITY or FITNESS FOR A PARTICULAR PURPOSE.  See the
# GNU General Public License for more details.
#
# You should have received a copy of the GNU Lesser General Public License
# along with HydraPlatform.  If not, see <http://www.gnu.org/licenses/>
#

import json
import six

import logging
log = logging.getLogger(__name__)

from datetime import datetime
from ..exceptions import HydraError

from HydraTypes.Registry import HydraObjectFactory

from ..util import generate_data_hash, get_layout_as_dict, get_layout_as_string
from .. import config
import pandas as pd

# Python 2 and 3 compatible string checking
# TODO remove this when Python2 support is dropped.
try:
    basestring
except NameError:
    basestring = str

try:
    unicode
except NameError:
    unicode = str


class JSONObject(dict):
    """
        A dictionary object whose attributes can be accesed via a '.'.
        Pass in a nested dictionary, a SQLAlchemy object or a JSON string.
    """
    def __init__(self, obj_dict={}, parent=None, extras={}):

<<<<<<< HEAD
        if isinstance(obj_dict, basestring):
=======
        if isinstance(obj_dict, six.string_types):
>>>>>>> 5372989f
            try:
                obj = json.loads(obj_dict)
                assert isinstance(obj, dict), "JSON string does not evaluate to a dict"
            except Exception:
                log.critical(obj_dict)
                log.critical(parent)
                raise ValueError("Unable to read string value. Make sure it's JSON serialisable")
        elif hasattr(obj_dict, '_asdict') and obj_dict._asdict is not None:
            #A special case, trying to load a SQLAlchemy object, which is a 'dict' object
            obj = obj_dict._asdict()
        elif hasattr(obj_dict, '__dict__') and len(obj_dict.__dict__) > 0:
            #A special case, trying to load a SQLAlchemy object, which is a 'dict' object
            obj = obj_dict.__dict__
        elif isinstance(obj_dict, dict):
            obj = obj_dict
        else:
            #last chance...try to cast it as a dict. Do this for sqlalchemy result proxies.
            try:
                obj = dict(obj_dict)
            except:
                log.critical("Error with value: %s" , obj_dict)
                raise ValueError("Unrecognised value. It must be a valid JSON dict, a SQLAlchemy result or a dictionary.")

        for k, v in obj.items():
            if isinstance(v, JSONObject):
                setattr(self, k, v)
            elif k == 'layout':
                #Layout is often valid JSON, but we dont want to treat it as a JSON object necessarily
                dict_layout = get_layout_as_dict(v)
                setattr(self, k, dict_layout)
            elif isinstance(v, dict):
                #TODO what is a better way to identify a dataset?
                if 'unit' in v or 'metadata' in v or 'type' in v:
                    setattr(self, k, Dataset(v, obj_dict))
                else:
                    setattr(self, k, JSONObject(v, obj_dict))
            elif isinstance(v, list):
                #another special case for datasets, to convert a metadata list into a dict
                if k == 'metadata' and obj_dict is not None:
                    setattr(self, k, JSONObject(obj_dict.get_metadata_as_dict()))
                else:
                    l = [JSONObject(item, obj_dict) for item in v]
                    setattr(self, k, l)
            #Special case for SQLAlchemy objects, to stop them recursing up and down
            elif hasattr(v, '_sa_instance_state')\
                    and v._sa_instance_state is not None\
                    and v != parent\
                    and hasattr(obj_dict, '_parents')\
                    and obj_dict._parents is not None\
                    and v.__tablename__ not in obj_dict._parents:
                if v.__tablename__.lower() == 'tdataset':
                    l = Dataset(v, obj_dict)
                else:
                    l = JSONObject(v, obj_dict)
                setattr(self, k, l)
            #Special case for SQLAlchemy objects, to stop them recursing up and down
            elif hasattr(v, '_sa_instance_state')\
                    and v._sa_instance_state is not None\
                    and v != parent\
                    and hasattr(obj_dict, '_parents')\
                    and obj_dict._parents is not None\
                    and v.__tablename__ in obj_dict._parents:
                continue
            else:
                if k == '_sa_instance_state':
                    continue

                if parent is not None and type(v) == type(parent):
                    continue

                try:
                    int(v)
                    if v.find('.'):
                        if int(v.split('.')[0]) == int(v):
                            v = int(v)
                    else:
                        v = int(v)
                except:
                    pass

                try:
                    if not isinstance(v, int):
                        v = float(v)
                except:
                    pass

                if isinstance(v, datetime):
                    v = six.text_type(v)

                setattr(self, six.text_type(k), v)

        for k, v in extras.items():
            setattr(self, k, v)

    def __getattr__(self, name):
        # Make sure that "special" methods are returned as before.

        # Keys that start and end with "__" won't be retrievable via attributes
        if name.startswith('__') and name.endswith('__'):
            return super(JSONObject, self).__getattr__(name)
        else:
            return self.get(name, None)

    def __setattr__(self, key, value):
        self[key] = value

    def as_json(self):

        return json.dumps(self)

    def get_layout(self):
        if self.get('layout') is not None:
            return get_layout_as_string(self.layout)
        else:
            return None

    #Only for type attrs. How best to generalise this?
    def get_properties(self):
        if self.get('properties') and self.get('properties') is not None:
            return six.text_type(self.properties)
        else:
            return None

class ResourceScenario(JSONObject):
    def __init__(self, rs):
        super(ResourceScenario, self).__init__(rs)
        for k, v in rs.items():
            if k == 'dataset':
                setattr(self, k, Dataset(v))


class Dataset(JSONObject):

    def __getattr__(self, name):

        # Keys that start and end with "__" won't be retrievable via attributes
        if name.startswith('__') and name.endswith('__'):
            return super(JSONObject, self).__getattr__(name)

        else:
            return self.get(name, None)

    def __setattr__(self, name, value):
        if name == 'value':
            value = str(value)
        super(Dataset, self).__setattr__(name, value)

    def parse_value(self):
        """
            Turn the value of an incoming dataset into a hydra-friendly value.
        """
        try:
            if self.value is None:
                log.warn("Cannot parse dataset. No value specified.")
                return None

            # attr_data.value is a dictionary but the keys have namespaces which must be stripped
            data = six.text_type(self.value)

            if data.upper().strip() in ("NULL", ""):
                return "NULL"

<<<<<<< HEAD
            if len(data) > 100:
                log.debug("Parsing %s", data[0:100])
            else:
                log.debug("Parsing %s", data)

            if self.type == 'descriptor':
                #Hack to work with hashtables. REMOVE AFTER DEMO
                if self.get_metadata_as_dict().get('data_type') == 'hashtable':
                    try:
                        df = pd.read_json(data)
                        data = df.transpose().to_json()
                    except Exception:
                        noindexdata = json.loads(data)
                        indexeddata = {0:noindexdata}
                        data = json.dumps(indexeddata)
                return data
            elif self.type == 'scalar':
                return data
            elif self.type == 'timeseries':
                timeseries_pd = pd.read_json(data, convert_axes=False)
                #Epoch doesn't work here because dates before 1970 are not
                # supported in read_json. Ridiculous.
                ts = timeseries_pd.to_json(date_format='iso', date_unit='ns')
                #TODO: Design a mechanism to access this data in a scaleable way if it's stored externally
                return ts
            elif self.type == 'array':
                #check to make sure this is valid json
                #TODO: Design a mechanism to access this data in a scaleable way if it's stored externally
                json.loads(data)
                return data
=======
            data = data[0:100]
            log.info("[Dataset.parse_value] Parsing %s (%s)", data, type(data))

            return HydraObjectFactory.valueFromDataset(self.type, self.value, self.get_metadata_as_dict())

>>>>>>> 5372989f
        except Exception as e:
            log.exception(e)
            raise HydraError("Error parsing value %s: %s"%(self.value, e))


    def get_metadata_as_dict(self, user_id=None, source=None):
        """
        Convert a metadata json string into a dictionary.

        Args:
            user_id (int): Optional: Insert user_id into the metadata if specified
            source (string): Optional: Insert source (the name of the app typically) into the metadata if necessary.

        Returns:
            dict: THe metadata as a python dictionary
        """

        if self.metadata is None or self.metadata == "":
            return {}

        metadata_dict = self.metadata if isinstance(self.metadata, dict) else json.loads(self.metadata)

        # These should be set on all datasets by default, but we don't enforce this rigidly
        metadata_keys = [m.lower() for m in metadata_dict]
        if user_id is not None and 'user_id' not in metadata_keys:
            metadata_dict['user_id'] = six.text_type(user_id)

        if source is not None and 'source' not in metadata_keys:
            metadata_dict['source'] = six.text_type(source)

        return { k : six.text_type(v) for k, v in metadata_dict.iteritems() }


    def get_hash(self, val, metadata):

        if metadata is None:
            metadata = self.get_metadata_as_dict()

        if val is None:
            value = self.parse_value()
        else:
            value = val

        dataset_dict = {'name'     : self.name,
                        'unit'     : self.unit,
                        'type'     : self.type.lower(),
                        'value'    : value,
                        'metadata' : metadata,}

        data_hash = generate_data_hash(dataset_dict)

        return data_hash<|MERGE_RESOLUTION|>--- conflicted
+++ resolved
@@ -31,19 +31,6 @@
 from ..util import generate_data_hash, get_layout_as_dict, get_layout_as_string
 from .. import config
 import pandas as pd
-
-# Python 2 and 3 compatible string checking
-# TODO remove this when Python2 support is dropped.
-try:
-    basestring
-except NameError:
-    basestring = str
-
-try:
-    unicode
-except NameError:
-    unicode = str
-
 
 class JSONObject(dict):
     """
@@ -52,11 +39,7 @@
     """
     def __init__(self, obj_dict={}, parent=None, extras={}):
 
-<<<<<<< HEAD
-        if isinstance(obj_dict, basestring):
-=======
         if isinstance(obj_dict, six.string_types):
->>>>>>> 5372989f
             try:
                 obj = json.loads(obj_dict)
                 assert isinstance(obj, dict), "JSON string does not evaluate to a dict"
@@ -201,7 +184,7 @@
 
     def __setattr__(self, name, value):
         if name == 'value':
-            value = str(value)
+            value = six.text_type(value)
         super(Dataset, self).__setattr__(name, value)
 
     def parse_value(self):
@@ -219,44 +202,11 @@
             if data.upper().strip() in ("NULL", ""):
                 return "NULL"
 
-<<<<<<< HEAD
-            if len(data) > 100:
-                log.debug("Parsing %s", data[0:100])
-            else:
-                log.debug("Parsing %s", data)
-
-            if self.type == 'descriptor':
-                #Hack to work with hashtables. REMOVE AFTER DEMO
-                if self.get_metadata_as_dict().get('data_type') == 'hashtable':
-                    try:
-                        df = pd.read_json(data)
-                        data = df.transpose().to_json()
-                    except Exception:
-                        noindexdata = json.loads(data)
-                        indexeddata = {0:noindexdata}
-                        data = json.dumps(indexeddata)
-                return data
-            elif self.type == 'scalar':
-                return data
-            elif self.type == 'timeseries':
-                timeseries_pd = pd.read_json(data, convert_axes=False)
-                #Epoch doesn't work here because dates before 1970 are not
-                # supported in read_json. Ridiculous.
-                ts = timeseries_pd.to_json(date_format='iso', date_unit='ns')
-                #TODO: Design a mechanism to access this data in a scaleable way if it's stored externally
-                return ts
-            elif self.type == 'array':
-                #check to make sure this is valid json
-                #TODO: Design a mechanism to access this data in a scaleable way if it's stored externally
-                json.loads(data)
-                return data
-=======
             data = data[0:100]
             log.info("[Dataset.parse_value] Parsing %s (%s)", data, type(data))
 
             return HydraObjectFactory.valueFromDataset(self.type, self.value, self.get_metadata_as_dict())
 
->>>>>>> 5372989f
         except Exception as e:
             log.exception(e)
             raise HydraError("Error parsing value %s: %s"%(self.value, e))
