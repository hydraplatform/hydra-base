--- conflicted
+++ resolved
@@ -1587,15 +1587,9 @@
 @required_perms("edit_network")
 def move_network(network_id, target_project_id, **kwargs):
     """
-<<<<<<< HEAD
-        Update an entire network
-    """
-    log.info("Updating Network %s", network.name)
-=======
         Move a network to the project with `target_project_id`
     """
     log.info(f"Moving {network_id=} to {target_project_id=}")
->>>>>>> 4395850a
     user_id = kwargs.get('user_id')
 
     try:
