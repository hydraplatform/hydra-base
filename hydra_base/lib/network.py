--- conflicted
+++ resolved
@@ -2534,9 +2534,7 @@
         user = db.DBSession.query(User).filter(User.id==user_id).one()
 
         project = Project()
-<<<<<<< HEAD
-        project.name="Proj"
-=======
+
         if project_name is None or project_name=="":
             project_name=ex_proj.name + " (Cloned by %s)" % user.display_name
 
@@ -2551,7 +2549,6 @@
             project.created_by = user_id
 
             project.set_owner(user_id)
->>>>>>> adf3acc0
 
         if recipient_user_id!=None:
             project.set_owner(recipient_user_id)
