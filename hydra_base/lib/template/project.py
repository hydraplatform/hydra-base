import logging

from sqlalchemy.orm.exc import NoResultFound
from sqlalchemy.orm import noload

from hydra_base.exceptions import HydraError
from hydra_base.util.permissions import required_perms
from hydra_base import db
from hydra_base.db.model import (
    Project,
    Template,
    TemplateType,
    TypeAttr,
    ProjectTemplate,
    ResourceType,
    Network
)
from hydra_base.exceptions import ResourceNotFoundError
from hydra_base.lib.objects import JSONObject

LOG = logging.getLogger(__name__)

def _get_project(project_id, user_id, check_write=False):
    try:
        project_i = db.DBSession.query(Project).filter(
            Project.id == project_id).options(noload(Project.children)).one()

        if check_write is True:
            project_i.check_write_permission(user_id)
        else:
            ## to avoid doing 2 checks, only check this if the check write is not set
            project_i.check_read_permission(user_id)

        return project_i
    except NoResultFound:
        raise ResourceNotFoundError("Project %s not found"%(project_id))

def _get_template(template_id, user_id):
    try:
        template_i = db.DBSession.query(Template).filter(
            Template.id == template_id).one()

        return template_i
    except NoResultFound:
        raise ResourceNotFoundError("Template %s not found"%(template_id))


@required_perms('edit_project')
def add_project_template(template_id, project_id, **kwargs):
    """
      Add a link between a project and a template.
      A project can be scoped to multiple templates.
      Args:
          template_id (int): The ID of the template to which the project will be scoped
          project_id (int): The ID of the project to scope
      Returns:
          JSONObject of the ProjectTemplate entry:
              {'template_id': 123, 'project_id': 234}
    """

    user_id = kwargs.get('user_id')
    project_i  = _get_project(project_id, user_id, check_write=True)

    template_i = _get_template(template_id, user_id)

    project_template_i = db.DBSession.query(ProjectTemplate).filter(
        ProjectTemplate.project_id==project_id,
        ProjectTemplate.template_id==template_id).first()

    if project_template_i is not None:
        return HydraError("Template %s already exists on project %s", template_i.name, project_i.name)

    project_template_i = db.DBSession.query(ProjectTemplate).filter(
        ProjectTemplate.project_id==project_id).first()

    if project_template_i is not None:
        raise HydraError(f"Project {project_i.name} is already scoped to a template "
                         f"{template_i.name}. A project cannot be scoped to more than one template.")


    project_template_i = ProjectTemplate(project_id=project_id, template_id=template_id)

    db.DBSession.add(project_template_i)

    db.DBSession.flush()

    return JSONObject(project_template_i)

@required_perms('get_project')
def get_project_templates(project_id, template_id=None, **kwargs):
    """
<<<<<<< HEAD
    Get the ProjectTemplate objects associated to a project id.
    Args:
        project_id (int): The ID of the project
        template_id (int) (optional) : The ID of the template by which to filter.
    Returns:
        ProjectTemplate object
    Raises:
        Hydra Error if no ProjectTemplate entry exists
=======
      Get a template, with any additions added by scoping to a project
>>>>>>> 6ea855d2
    """

    user_id = kwargs.get('user_id')

<<<<<<< HEAD
    project_templates_qry = db.DBSession.query(ProjectTemplate).filter(
        ProjectTemplate.project_id==project_id)
=======
    project_template_i = db.DBSession.query(ProjectTemplate).filter(
        ProjectTemplate.project_id==project_id,
        ProjectTemplate.template_id==template_id).first()

>>>>>>> 6ea855d2

    if template_id is not None:
        project_templates_qry = project_templates_qry.filter(ProjectTemplate.template_id==template_id)

    project_templates_i = project_templates_qry.all()

    return [JSONObject(project_template_i) for project_template_i in project_templates_i]

@required_perms('edit_project')
def delete_project_template(template_id, project_id, **kwargs):
    """
      Delete a link between a project and a template.
      This can only be done if there are no networks in the project which use the template.
      If there are, then it will not be allowed, as this will create an inconsistency.

      Args:
          template_id: The template_id whose scope will be removed
          project_id: The project from which the template scope is being removed
      Returns:
         'OK'
      Raises:
          HydraError If a network exists in the project which uses the template to remove.
    """

    user_id = kwargs.get('user_id')
    project_i  = _get_project(project_id, user_id, check_write=True)
    networktype_id = db.DBSession.query(TemplateType.id).filter(
        TemplateType.template_id==template_id, TemplateType.resource_type=='NETWORK').one().id

    networks_using_template = _check_can_remove_project_template(networktype_id, project_id, user_id, project=project_i)

    if len(networks_using_template) == 0:
        project_template_i = db.DBSession.query(ProjectTemplate).filter(
            ProjectTemplate.project_id == project_id,
            ProjectTemplate.template_id == template_id
        ).first()

        if project_template_i is not None:
            db.DBSession.delete(project_template_i)
            Project.clear_cache(project_i.id)
    else:
        template_i = _get_template(template_id, user_id)
        networks = db.DBSession.query(Network.name).filter(Network.id.in_(networks_using_template)).all()
        raise HydraError(f"Cannot remove the template '{template_i.name}' ({template_i.id}) "
                         f"from project '{project_i.name} ({project_i.id})' because there"
<<<<<<< HEAD
                         "are networks in the project which rely on this template.")
=======
                         "are networks in the project which rely on this template."
                         f"They are: {[n.name for n in networks]}")
>>>>>>> 6ea855d2

    db.DBSession.flush()

    return 'OK'

def _check_can_remove_project_template(networktype_id, project_id, user_id, project=None):
    """
    Check whether a network exists in this project which uses this template. If so, return false.
    """

    if project is None:
        project = _get_project(project_id, user_id)

    networktypes = db.DBSession.query(ResourceType).join(Network,
        ResourceType.network_id==Network.id).filter(
            Network.status != 'X',
            Network.project_id==project_id).all()

<<<<<<< HEAD
    for networktype in networktypes:
        #A network which uses the template in question has been found
        #meaning the template cannot be dis-associated with the template
        if networktype.type_id == networktype_id:
            return False
=======
    networks_using_template = [n.network_id for n in networktypes]
>>>>>>> 6ea855d2

    children = db.DBSession.query(Project).filter(Project.parent_id==project_id).all()
    for child in children:
        networks_using_template.extend(_check_can_remove_project_template(networktype_id, child.id, user_id, project=child))

    return networks_using_template

def _check_project_is_compatible_with_network(network_i, target_project_i):
    """
<<<<<<< HEAD
        This checks whether a network can be moved to another project.
        The criteria for this is that the correct templatetypes and typeattrs must be available in the
        target project. If the source project defines custom types not in the target, then the network
        cannot be moved there because it would mean the network is using types and typeattrs
        defined outide the source project's context.

        Args:
            network_id: The network being moved

            target_project_ide: The project which the network is being moved to
        Returns
            'OK'
        Raises:
            HydraError if:
                1: The target project is not scoped to the template which the network uses
                2: The source project has modifications to the template, making the templates incompatible.
                3: The network has modifications to the template, making the templates incompatible.
=======
    When moving a network, check that the target project is compatible/
>>>>>>> 6ea855d2
    """
    #Identify the template associated to the target project
<<<<<<< HEAD
    target_project_hierarchy = get_project_hierarchy(target_project_i.id, 1)
    target_project_hierarchy_ids = [p.id for p in target_project_hierarchy]
    target_project_templates = db.DBSession.query(ProjectTemplate).filter(
=======
    target_project_hierarchy_ids = [p.id for p in target_project_i.get_hierarchy()]
    target_project_template = db.DBSession.query(ProjectTemplate).filter(
>>>>>>> 6ea855d2
        ProjectTemplate.project_id.in_(target_project_hierarchy_ids)
    ).all()

    if len(target_project_templates) > 0:
        for target_project_template in target_project_templates:
            #get the type of the network to check if it's compatible with the
            #target project template
            networktype = db.DBSession.query(TemplateType).join(
                ResourceType, ResourceType.network_id==network_id).filter(
                TemplateType.id==ResourceType.type_id).one()
            target_template_i = db.DBSession.query(Template).join(
                Template.id==target_project_template.template_id
            ).one()
            source_template_i = db.DBSession.query(Template).join(
                Template.id==networktype.template_id
            ).one()
            if networktype.template_id != target_project_template.id:
                raise HydraError(f"Unable to move network '{network_i.name}' ({network_i.id}) "
                                 f"to project '{target_project_i.name} ({target_project_i.id})'"
                                 f"The target project uses template {target_template_i.name}"
                                 f"while the network uses template {source_template_i.name}")

def _check_two_projects_are_compatible(network_i,
                                       target_project_i):
    """
    Check that a network can be moved from one project to another, ensuring
    that the projects are compatible in terms of the types that they use.
    """

    #Identify the template associated to the source project
    source_project_i = db.DBSession.query(Project).filter(
        Project.id==network_i.project_id).one()

    source_project_hierarchy = source_project_i.get_hierarchy()
    source_project_hierarchy_ids = [p.id for p in source_project_hierarchy]

    source_project_scoped_types = db.DBSession.query(TemplateType).filter(
        TemplateType.project_id.in_(source_project_hierarchy_ids)
    ).all()

    target_project_hierarchy_ids = [p.id for p in target_project_i.get_hierarchy()]
    target_project_scoped_types = db.DBSession.query(TemplateType).filter(
        TemplateType.project_id.in_(target_project_hierarchy_ids)
    ).all()

    if len(source_project_scoped_types) > len(target_project_scoped_types) or\
        len(set([tt.id for tt in source_project_scoped_types]) - set([tt.id for tt in target_project_scoped_types])) > 0:
        diff = set([tt.id for tt in source_project_scoped_types]) - set([tt.id for tt in target_project_scoped_types])
        difftypes = db.DBSession.query(TemplateType.name).filter(TemplateType.id.in_(diff)).all()
        raise HydraError(f"Cannot move network '{network_i.name}'"
                         f" to project '{target_project_i.name}'."
                         f"The current project contains template modifications"
                         f"required for the network to operate correctly."
                         f"The differences are the following types: {[t.name for t in difftypes]}")


    #Check if there are diffent type attribtues defined on the different projects
    source_project_scoped_typeattrs = db.DBSession.query(TypeAttr).filter(
        TypeAttr.project_id.in_(source_project_hierarchy_ids)
    ).all()

    if len(source_project_scoped_typeattrs) > 0:
        target_project_scoped_typeattrs = db.DBSession.query(TypeAttr).filter(
            TypeAttr.project_id.in_(target_project_hierarchy_ids)).all()

        source_typeattrs = set([ta.attr_id for ta in source_project_scoped_typeattrs])
        target_typeattrs = set([ta.attr_id for ta in target_project_scoped_typeattrs])
        #if there are attributes on a type defined in the source project that don't
        #exist on a type defined in the target project, then the projects are incompatible
        if len(source_typeattrs - target_typeattrs) > 0:

            raise HydraError(f"Cannot move network '{network_i.name}'"
                         f" to project '{target_project_i.name}'."
                         f"The current project contains template modifications"
                         f"required for the network to operate correctly.")
    return 'OK'

def check_can_move_network(network_id, target_project_id):
    """
        This checks whether a network can be moved to another project.
        The criteria for this is that the correct templatetypes and typeattrs must be available in the
        target project. If the source project defines custom types not in the target, then the network
        cannot be moved there because it would mean the network is using types and typeattrs
        defined outide the source project's context.
    """


    network_i = db.DBSession.query(Network).filter(
        Network.id==network_id).one()

    #identify the template associated to the target project
    target_project_i = db.DBSession.query(Project).filter(
        Project.id==target_project_id).one()

    _check_project_is_compatible_with_network(network_i, target_project_i)

    _check_two_projects_are_compatible(network_i, target_project_i)


def check_can_move_project(project_id, target_project_i):
    """
        This checks whether a project can be moved to another project.
        The criteria for this is that the correct templatetypes and typeattrs for all networks in the proejct being moved
        must be available in the target project. If the source parent project defines custom types not in the target, then the network
        cannot be moved there because it would mean the network is using types and typeattrs
        defined outide the source project's context.
        Args:
            project_id : The project being moved

            target_project_id: The project which the project is being moved to
        Returns
            'OK'
        Raises:
            HydraError if:
                1: The target project is not scoped to the template which the moved project uses
                2: The moved project has modifications to the template, making the templates incompatible.
                3: The moved project contains one or more networks with modifications to the template, making the templates incompatible.

    """

    moved_project_i = db.DBSession.query(Project).filter(
        Project.id==project_id).one()



    target_project_hierarchy = target_project_i.get_hierarchy()
    moved_project_hierarchy = moved_project_i.get_hierarchy()

    target_project_hierarchy_ids = [p.id for p in target_project_hierarchy]

    target_project_template = db.DBSession.query(ProjectTemplate).filter(
        ProjectTemplate.project_id.in_(target_project_hierarchy_ids)
    ).first()

    moved_project_hierarchy_ids = [p.id for p in moved_project_i.get_hierarchy()]

    moved_project_template = db.DBSession.query(ProjectTemplate).filter(
        TemplateType.project_id.in_(moved_project_hierarchy_ids)
    ).first()

    #check the moved project is compatible with the target project
    _check_project_types_compatible_with_target(moved_project_i,
                                          target_project_i,
                                          moved_project_template,
                                          target_project_template)

    _check_project_typeattrs_compatible_with_target(moved_project_i,
                                          target_project_i,
                                          moved_project_template,
                                          target_project_template)



def _check_project_types_compatible_with_target(moved_project_i,
                                                target_project_i,
                                                moved_project_template,
                                                target_project_template):
    """
    Check that project can be moved to another project by checking that they both
    use the same set of types.
    """

    if target_project_template is not None:
        if moved_project_template is None:
            #find all the networks in this project and check if any of them don't match
            #the template on the moved
            all_project_networks = moved_project_i.get_all_networks()
            all_moved_network_ids = [n.id for n in all_project_networks]
            #get the type of the network to check if it's compatible with the
            #target project template
            networktypes = db.DBSession.query(TemplateType).join(
<<<<<<< HEAD
                ResourceType, ResourceType.network_id.in_(all_source_network_ids)).filter(
                TemplateType.id==ResourceType.type_id).all()
=======
                RemovedType, RemovedType.network_id.in_(all_moved_network_ids)).filter(
                TemplateType.id==RemovedType.type_id).all()
>>>>>>> 6ea855d2

            target_template_i = db.DBSession.query(Template).join(
                Template.id==target_project_template.template_id
            ).one()

            moved_template_i = db.DBSession.query(Template).join(
                Template.id.in_([nt.template_id for nt in networktypes])
            ).all()
            if set([t.id for t in moved_template_i]) != 1:
                templatenames = [t.name for t in moved_template_i]
                raise HydraError(f"Unable to move project '{moved_project_i.name}' ({moved_project_i.id}) "
                    f"to project '{target_project_i.name} ({target_project_i.id})'"
                    f"The target project requires only template {target_template_i.name}"
                    f"while this project uses templates {templatenames.join(',')}")

<<<<<<< HEAD
            elif target_template_i.id != source_template_i[0].id:
                raise HydraError(f"Unable to move project '{moved_project_i.name}' ({moved_project_i.id}) "
                    f"to project '{target_project_i.name} ({target_project_i.id})'"
                    f"The target project requires only template {target_template_i.name}"
                    f"while this project uses template {source_template_i[0]}")

=======
            elif target_template_i.id != moved_template_i[0].id:
                raise HydraError(f"Unable to move project '{moved_project_i.name}' ({moved_project_i.id}) "
                    f"to project '{target_project_i.name} ({target_project_i.id})'"
                    f"The target project requires only template {target_template_i.name}"
                    f"while this project uses template {moved_template_i[0]}")
>>>>>>> 6ea855d2


def _check_project_typeattrs_compatible_with_target(moved_project_i,
                                                    target_project_i,
                                                    moved_project_template,
                                                    target_project_template):

    """
    Check that project can be moved to another project by checking that they both
    use the same set of type attributes.
    """
    if target_project_template is not None:
        if moved_project_template is None:
            #find all the networks in this project and check if any of them don't match
            #the template on the moved
            all_project_networks = moved_project_i.get_all_networks()
            all_moved_network_ids = [n.id for n in all_project_networks]
            #get the type of the network to check if it's compatible with the
            #target project template
            networktypes = db.DBSession.query(TemplateType).join(
                RemovedType, RemovedType.network_id.in_(all_moved_network_ids)).filter(
                TemplateType.id==RemovedType.type_id).all()

            target_template_i = db.DBSession.query(Template).join(
                Template.id==target_project_template.template_id
            ).one()

            moved_template_i = db.DBSession.query(Template).join(
                Template.id.in_([nt.template_id for nt in networktypes])
            ).all()
            if set([t.id for t in moved_template_i]) != 1:
                templatenames = [t.name for t in moved_template_i]
                raise HydraError(f"Unable to move project '{moved_project_i.name}' ({moved_project_i.id}) "
                    f"to project '{target_project_i.name} ({target_project_i.id})'"
                    f"The target project requires only template {target_template_i.name}"
                    f"while this project uses templates {templatenames.join(',')}")

            elif target_template_i.id != moved_template_i[0].id:
                raise HydraError(f"Unable to move project '{moved_project_i.name}' ({moved_project_i.id}) "
                    f"to project '{target_project_i.name} ({target_project_i.id})'"
                    f"The target project requires only template {target_template_i.name}"
                    f"while this project uses template {moved_template_i[0]}")

<<<<<<< HEAD
            raise HydraError(f"Cannot move project '{moved_project_i.name}'"
                         f" to project '{target_project_i.name}'."
                         f"The project being moved contains template modifications"
                         f"required for the networks in it to operate correctly."
                         f"These would be lost when moving the project.")
    'OK'
=======
>>>>>>> 6ea855d2
<|MERGE_RESOLUTION|>--- conflicted
+++ resolved
@@ -89,7 +89,6 @@
 @required_perms('get_project')
 def get_project_templates(project_id, template_id=None, **kwargs):
     """
-<<<<<<< HEAD
     Get the ProjectTemplate objects associated to a project id.
     Args:
         project_id (int): The ID of the project
@@ -98,22 +97,12 @@
         ProjectTemplate object
     Raises:
         Hydra Error if no ProjectTemplate entry exists
-=======
-      Get a template, with any additions added by scoping to a project
->>>>>>> 6ea855d2
     """
 
     user_id = kwargs.get('user_id')
 
-<<<<<<< HEAD
     project_templates_qry = db.DBSession.query(ProjectTemplate).filter(
         ProjectTemplate.project_id==project_id)
-=======
-    project_template_i = db.DBSession.query(ProjectTemplate).filter(
-        ProjectTemplate.project_id==project_id,
-        ProjectTemplate.template_id==template_id).first()
-
->>>>>>> 6ea855d2
 
     if template_id is not None:
         project_templates_qry = project_templates_qry.filter(ProjectTemplate.template_id==template_id)
@@ -159,12 +148,8 @@
         networks = db.DBSession.query(Network.name).filter(Network.id.in_(networks_using_template)).all()
         raise HydraError(f"Cannot remove the template '{template_i.name}' ({template_i.id}) "
                          f"from project '{project_i.name} ({project_i.id})' because there"
-<<<<<<< HEAD
-                         "are networks in the project which rely on this template.")
-=======
                          "are networks in the project which rely on this template."
                          f"They are: {[n.name for n in networks]}")
->>>>>>> 6ea855d2
 
     db.DBSession.flush()
 
@@ -183,15 +168,7 @@
             Network.status != 'X',
             Network.project_id==project_id).all()
 
-<<<<<<< HEAD
-    for networktype in networktypes:
-        #A network which uses the template in question has been found
-        #meaning the template cannot be dis-associated with the template
-        if networktype.type_id == networktype_id:
-            return False
-=======
     networks_using_template = [n.network_id for n in networktypes]
->>>>>>> 6ea855d2
 
     children = db.DBSession.query(Project).filter(Project.parent_id==project_id).all()
     for child in children:
@@ -201,7 +178,6 @@
 
 def _check_project_is_compatible_with_network(network_i, target_project_i):
     """
-<<<<<<< HEAD
         This checks whether a network can be moved to another project.
         The criteria for this is that the correct templatetypes and typeattrs must be available in the
         target project. If the source project defines custom types not in the target, then the network
@@ -219,19 +195,10 @@
                 1: The target project is not scoped to the template which the network uses
                 2: The source project has modifications to the template, making the templates incompatible.
                 3: The network has modifications to the template, making the templates incompatible.
-=======
-    When moving a network, check that the target project is compatible/
->>>>>>> 6ea855d2
     """
     #Identify the template associated to the target project
-<<<<<<< HEAD
-    target_project_hierarchy = get_project_hierarchy(target_project_i.id, 1)
-    target_project_hierarchy_ids = [p.id for p in target_project_hierarchy]
+    target_project_hierarchy_ids = [p.id for p in target_project_i.get_hierarchy()]
     target_project_templates = db.DBSession.query(ProjectTemplate).filter(
-=======
-    target_project_hierarchy_ids = [p.id for p in target_project_i.get_hierarchy()]
-    target_project_template = db.DBSession.query(ProjectTemplate).filter(
->>>>>>> 6ea855d2
         ProjectTemplate.project_id.in_(target_project_hierarchy_ids)
     ).all()
 
@@ -403,13 +370,8 @@
             #get the type of the network to check if it's compatible with the
             #target project template
             networktypes = db.DBSession.query(TemplateType).join(
-<<<<<<< HEAD
-                ResourceType, ResourceType.network_id.in_(all_source_network_ids)).filter(
-                TemplateType.id==ResourceType.type_id).all()
-=======
                 RemovedType, RemovedType.network_id.in_(all_moved_network_ids)).filter(
                 TemplateType.id==RemovedType.type_id).all()
->>>>>>> 6ea855d2
 
             target_template_i = db.DBSession.query(Template).join(
                 Template.id==target_project_template.template_id
@@ -425,20 +387,11 @@
                     f"The target project requires only template {target_template_i.name}"
                     f"while this project uses templates {templatenames.join(',')}")
 
-<<<<<<< HEAD
-            elif target_template_i.id != source_template_i[0].id:
-                raise HydraError(f"Unable to move project '{moved_project_i.name}' ({moved_project_i.id}) "
-                    f"to project '{target_project_i.name} ({target_project_i.id})'"
-                    f"The target project requires only template {target_template_i.name}"
-                    f"while this project uses template {source_template_i[0]}")
-
-=======
             elif target_template_i.id != moved_template_i[0].id:
                 raise HydraError(f"Unable to move project '{moved_project_i.name}' ({moved_project_i.id}) "
                     f"to project '{target_project_i.name} ({target_project_i.id})'"
                     f"The target project requires only template {target_template_i.name}"
                     f"while this project uses template {moved_template_i[0]}")
->>>>>>> 6ea855d2
 
 
 def _check_project_typeattrs_compatible_with_target(moved_project_i,
@@ -482,12 +435,10 @@
                     f"The target project requires only template {target_template_i.name}"
                     f"while this project uses template {moved_template_i[0]}")
 
-<<<<<<< HEAD
+
             raise HydraError(f"Cannot move project '{moved_project_i.name}'"
                          f" to project '{target_project_i.name}'."
                          f"The project being moved contains template modifications"
                          f"required for the networks in it to operate correctly."
                          f"These would be lost when moving the project.")
-    'OK'
-=======
->>>>>>> 6ea855d2
+    'OK'