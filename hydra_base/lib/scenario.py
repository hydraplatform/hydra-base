#!/usr/bin/env python
# -*- coding: utf-8 -*-

# (c) Copyright 2013 to 2017 University of Manchester
#
# HydraPlatform is free software: you can redistribute it and/or modify
# it under the terms of the GNU Lesser General Public License as published by
# the Free Software Foundation, either version 3 of the License, or
# (at your option) any later version.
#
# HydraPlatform is distributed in the hope that it will be useful,
# but WITHOUT ANY WARRANTY; without even the implied warranty of
# MERCHANTABILITY or FITNESS FOR A PARTICULAR PURPOSE.  See the
# GNU General Public License for more details.
#
# You should have received a copy of the GNU Lesser General Public License
# along with HydraPlatform.  If not, see <http://www.gnu.org/licenses/>
#

import logging
import six
from ..exceptions import HydraError, PermissionError, ResourceNotFoundError
from .. import db
from ..db.model import Scenario,\
        ResourceGroupItem,\
        ResourceScenario,\
        TypeAttr,\
        ResourceAttr,\
        NetworkOwner,\
        Dataset,\
        Network,\
        Attr,\
        ResourceAttrMap

from . import units as hydra_units

from sqlalchemy.orm.exc import NoResultFound
from sqlalchemy import or_, and_
from sqlalchemy.orm import joinedload_all, joinedload, aliased
from . import data
from ..util.hydra_dateutil import timestamp_to_ordinal
from collections import namedtuple
from copy import deepcopy

from .objects import JSONObject

log = logging.getLogger(__name__)

def _check_network_ownership(network_id, user_id):
    net = db.DBSession.query(Network).filter(Network.id==network_id).one()

    net.check_write_permission(user_id)

def _get_scenario(scenario_id, user_id):
    log.info("Getting scenario %s", scenario_id)
    try:
        scenario_qry = db.DBSession.query(Scenario).filter(Scenario.id==scenario_id)
        scenario = scenario_qry.one()
        return scenario
    except NoResultFound:
        raise ResourceNotFoundError("Scenario %s does not exist."%(scenario_id))

    scenario.network.check_read_permission(user_id)

def set_rs_dataset(resource_attr_id, scenario_id, dataset_id, **kwargs):
    rs = db.DBSession.query(ResourceScenario).filter(
        ResourceScenario.resource_attr_id==resource_attr_id,
        ResourceScenario.scenario_id==scenario_id).first()

    if rs is None:
        raise ResourceNotFoundError("Resource scenario for resource attr %s not found in scenario %s"%(resource_attr_id, scenario_id))

    dataset = db.DBSession.query(Dataset).filter(Dataset.id==dataset_id).first()

    if dataset is None:
        raise ResourceNotFoundError("Dataset %s not found"%(dataset_id,))

    rs.dataset_id=dataset_id

    db.DBSession.flush()

    rs = db.DBSession.query(ResourceScenario).filter(
        ResourceScenario.resource_attr_id==resource_attr_id,
        ResourceScenario.scenario_id==scenario_id).first()

    return rs

def copy_data_from_scenario(resource_attrs, source_scenario_id, target_scenario_id, **kwargs):
    """
        For a given list of resource attribute IDS copy the dataset_ids from
        the resource scenarios in the source scenario to those in the 'target' scenario.
    """

    #Get all the resource scenarios we wish to update
    target_resourcescenarios = db.DBSession.query(ResourceScenario).filter(
            ResourceScenario.scenario_id==target_scenario_id,
            ResourceScenario.resource_attr_id.in_(resource_attrs)).all()

    target_rs_dict = {}
    for target_rs in target_resourcescenarios:
        target_rs_dict[target_rs.resource_attr_id] = target_rs

    #get all the resource scenarios we are using to get our datsets source.
    source_resourcescenarios = db.DBSession.query(ResourceScenario).filter(
            ResourceScenario.scenario_id==source_scenario_id,
            ResourceScenario.resource_attr_id.in_(resource_attrs)).all()

    #If there is an RS in scenario 'source' but not in 'target', then create
    #a new one in 'target'
    for source_rs in source_resourcescenarios:
        target_rs = target_rs_dict.get(source_rs.resource_attr_id)
        if target_rs is not None:
            target_rs.dataset_id = source_rs.dataset_id
        else:
            target_rs = ResourceScenario()
            target_rs.scenario_id      = target_scenario_id
            target_rs.dataset_id       = source_rs.dataset_id
            target_rs.resource_attr_id = source_rs.resource_attr_id
            db.DBSession.add(target_rs)

    db.DBSession.flush()

    return target_resourcescenarios

def get_scenario(scenario_id,**kwargs):
    """
        Get the specified scenario
    """

    user_id = kwargs.get('user_id')

    scen_i = _get_scenario(scenario_id, user_id)

    scen_j = JSONObject(scen_i)
    rscen_rs = db.DBSession.query(ResourceScenario).filter(ResourceScenario.scenario_id==scenario_id).options(joinedload_all('dataset')).all()

    #lazy load resource attributes and attributes
    for rs in rscen_rs:
        rs.resourceattr
        rs.resourceattr.attr

    rgi_rs = db.DBSession.query(ResourceGroupItem).filter(ResourceGroupItem.scenario_id==scenario_id).all()

    scen_j.resourcescenarios = [JSONObject(r, extras={'resourceattr':r.resourceattr}) for r in rscen_rs]
    scen_j.resourcegroupitems =[JSONObject(r) for r in rgi_rs]

    return scen_j

def add_scenario(network_id, scenario,**kwargs):
    """
        Add a scenario to a specified network.
    """
    user_id = int(kwargs.get('user_id'))
    log.info("Adding scenarios to network")

    _check_network_ownership(network_id, user_id)

    existing_scen = db.DBSession.query(Scenario).filter(Scenario.name==scenario.name, Scenario.network_id==network_id).first()
    if existing_scen is not None:
        raise HydraError("Scenario with name %s already exists in network %s"%(scenario.name, network_id))

    scen = Scenario()
    scen.name                 = scenario.name
    scen.description          = scenario.description
    scen.layout               = scenario.get_layout()
    scen.network_id           = network_id
    scen.created_by           = user_id
    scen.start_time           = str(timestamp_to_ordinal(scenario.start_time)) if scenario.start_time else None
    scen.end_time             = str(timestamp_to_ordinal(scenario.end_time)) if scenario.end_time else None
    scen.time_step            = scenario.time_step
    scen.resourcescenarios    = []
    scen.resourcegroupitems   = []

    #Just in case someone puts in a negative ID for the scenario.
    if scenario.id < 0:
        scenario.id = None

    if scenario.resourcescenarios is not None:
        #extract the data from each resourcescenario so it can all be
        #inserted in one go, rather than one at a time
        all_data = [r.dataset for r in scenario.resourcescenarios]

        datasets = data._bulk_insert_data(all_data, user_id=user_id)

        #record all the resource attribute ids
        resource_attr_ids = [r.resource_attr_id for r in scenario.resourcescenarios]

        #get all the resource scenarios into a list and bulk insert them
        for i, ra_id in enumerate(resource_attr_ids):
            rs_i = ResourceScenario()
            rs_i.resource_attr_id = ra_id
            rs_i.dataset_id       = datasets[i].id
            rs_i.scenario_id      = scen.id
            rs_i.dataset = datasets[i]
            scen.resourcescenarios.append(rs_i)

    if scenario.resourcegroupitems is not None:
        #Again doing bulk insert.
        for group_item in scenario.resourcegroupitems:
            group_item_i = ResourceGroupItem()
            group_item_i.scenario_id = scen.id
            group_item_i.group_id    = group_item.group_id
            group_item_i.ref_key     = group_item.ref_key
            if group_item.ref_key == 'NODE':
                group_item_i.node_id      = group_item.ref_id
            elif group_item.ref_key == 'LINK':
                group_item_i.link_id      = group_item.ref_id
            elif group_item.ref_key == 'GROUP':
                group_item_i.subgroup_id  = group_item.ref_id
            scen.resourcegroupitems.append(group_item_i)
    db.DBSession.add(scen)
    db.DBSession.flush()
    return scen

def update_scenario(scenario,update_data=True,update_groups=True,flush=True,**kwargs):
    """
        Update a single scenario
        as all resources already exist, there is no need to worry
        about negative IDS

        flush = True flushes to the DB at the end of the function.
        flush = False does not flush, assuming that it will happen as part
                of another process, like update_network.
    """
    user_id = kwargs.get('user_id')
    scen = _get_scenario(scenario.id, user_id)

    if scen.locked == 'Y':
        raise PermissionError('Scenario is locked. Unlock before editing.')

    start_time = None
    if isinstance(scenario.start_time, float):
<<<<<<< HEAD
        start_time = str(scenario.start_time)
    else:
        start_time = timestamp_to_ordinal(scenario.start_time)
        if start_time is not None:
            start_time = str(start_time)

    end_time = None
    if isinstance(scenario.end_time, float):
        end_time = str(scenario.end_time)
    else:
        end_time = timestamp_to_ordinal(scenario.end_time)
        if end_time is not None:
            end_time = str(end_time)
=======
        start_time = six.text_type(scenario.start_time)
    else:
        start_time = timestamp_to_ordinal(scenario.start_time)
        if start_time is not None:
            start_time = six.text_type(start_time)

    end_time = None
    if isinstance(scenario.end_time, float):
        end_time = six.text_type(scenario.end_time)
    else:
        end_time = timestamp_to_ordinal(scenario.end_time)
        if end_time is not None:
            end_time = six.text_type(end_time)
>>>>>>> 5372989f

    scen.name                 = scenario.name
    scen.description          = scenario.description
    scen.layout               = scenario.get_layout()
    scen.start_time           = start_time
    scen.end_time             = end_time
    scen.time_step            = scenario.time_step

    if scenario.resourcescenarios == None:
        scenario.resourcescenarios = []
    if scenario.resourcegroupitems == None:
        scenario.resourcegroupitems = []

    #lazy load resourcescenarios from the DB
    scen.resourcescenarios

    if update_data is True:
        datasets = [rs.dataset for rs in scenario.resourcescenarios]
        updated_datasets = data._bulk_insert_data(datasets, user_id, kwargs.get('app_name'))
        log.info(sorted([rs.resource_attr_id for rs in scenario.resourcescenarios]))
        for i, r_scen in enumerate(scenario.resourcescenarios):
            _update_resourcescenario(scen, r_scen, dataset=updated_datasets[i], user_id=user_id, source=kwargs.get('app_name'))

    #lazy load resource grou items from the DB
    scen.resourcegroupitems
    
    if update_groups is True:
        #Get all the exiting resource group items for this scenario.
        #THen process all the items sent to this handler.
        #Any in the DB that are not passed in here are removed.
        for group_item in scenario.resourcegroupitems:
            _add_resourcegroupitem(group_item, scenario.id)

    if flush is True:
        db.DBSession.flush()

    return scen

def set_scenario_status(scenario_id, status, **kwargs):
    """
        Set the status of a scenario.
    """

    user_id = kwargs.get('user_id')

    _check_can_edit_scenario(scenario_id, kwargs['user_id'])

    scenario_i = _get_scenario(scenario_id, user_id)

    scenario_i.status = status
    db.DBSession.flush()
    return 'OK'

def purge_scenario(scenario_id, **kwargs):
    """
        Set the status of a scenario.
    """

    _check_can_edit_scenario(scenario_id, kwargs['user_id'])

    user_id = kwargs.get('user_id')

    scenario_i = _get_scenario(scenario_id, user_id)

    db.DBSession.delete(scenario_i)
    db.DBSession.flush()
    return 'OK'

def clone_scenario(scenario_id, retain_results=False, **kwargs):

    user_id = kwargs.get('user_id')

    scen_i = _get_scenario(scenario_id, user_id)

    log.info("cloning scenario %s", scen_i.name)

    cloned_name = "%s (clone)"%(scen_i.name)

    existing_scenarios = db.DBSession.query(Scenario).filter(Scenario.network_id==scen_i.network_id).all()
    num_cloned_scenarios = 0
    for existing_sceanrio in existing_scenarios:
        if existing_sceanrio.name.find('clone') >= 0:
            num_cloned_scenarios = num_cloned_scenarios + 1

    if num_cloned_scenarios > 0:
        cloned_name = cloned_name + " %s"%(num_cloned_scenarios)

    log.info("Cloned scenario name is %s", cloned_name)

    cloned_scen = Scenario()
    cloned_scen.network_id           = scen_i.network_id
    cloned_scen.name                 = cloned_name
    cloned_scen.description          = scen_i.description
    cloned_scen.created_by           = kwargs['user_id']

    cloned_scen.start_time           = scen_i.start_time
    cloned_scen.end_time             = scen_i.end_time
    cloned_scen.time_step            = scen_i.time_step

    db.DBSession.add(cloned_scen)

    db.DBSession.flush()

    cloned_scenario_id = cloned_scen.id
    log.info("New scenario created. Scenario ID: %s", cloned_scenario_id)


    log.info("Getting in resource scenarios to clone from scenario %s", scenario_id)
    if retain_results is False:
        old_rscen_rs = db.DBSession.query(ResourceScenario).filter(
                                        ResourceScenario.scenario_id==scenario_id,
                                        ResourceAttr.id==ResourceScenario.resource_attr_id,
                                        ResourceAttr.attr_is_var == 'N'
                                    ).all()
    else:
        old_rscen_rs = db.DBSession.query(ResourceScenario).filter(
                                        ResourceScenario.scenario_id==scenario_id
                                    ).all()


    new_rscens = []
    for old_rscen in old_rscen_rs:
        new_rscens.append(dict(
            dataset_id=old_rscen.dataset_id,
            scenario_id=cloned_scenario_id,
            resource_attr_id=old_rscen.resource_attr_id,
            source = kwargs.get('app_name', old_rscen.source)
        ))

    db.DBSession.execute(ResourceScenario.__table__.insert(), new_rscens)

    log.info("ResourceScenarios cloned")

    log.info("Getting old resource group items for scenario %s", scenario_id)
    old_rgis = db.DBSession.query(ResourceGroupItem).filter(ResourceGroupItem.scenario_id==scenario_id).all()
    new_rgis = []
    for old_rgi in old_rgis:
        new_rgis.append(dict(
            ref_key=old_rgi.ref_key,
            node_id = old_rgi.node_id,
            link_id = old_rgi.link_id,
            group_id = old_rgi.group_id,
            scenario_id=cloned_scenario_id,
        ))

    db.DBSession.execute(ResourceGroupItem.__table__.insert(), new_rgis)
    log.info("Cloning finished.")

    log.info("Retrieving cloned scenario")
    new_rscen_rs = db.DBSession.query(ResourceScenario).filter(
                                        ResourceScenario.scenario_id==cloned_scenario_id).all()
    new_rgis_rs  = db.DBSession.query(ResourceGroupItem).filter(ResourceGroupItem.scenario_id==cloned_scenario_id).all()

    cloned_scen = JSONObject(_get_scenario(cloned_scenario_id, user_id))
    cloned_scen.resourcescenarios = [JSONObject(r) for r in new_rscen_rs]
    cloned_scen.resourcegroupitems =[JSONObject(r) for r in new_rgis_rs]
    log.info("Returning cloned scenario")


    return cloned_scen

def _get_dataset_as_dict(rs, user_id):
    if rs.dataset is None:
        return None

    dataset = deepcopy(rs.dataset.__dict__)


    del dataset['_sa_instance_state']

    try:
        rs.dataset.check_read_permission(user_id)
    except PermissionError:
           dataset['value']      = None
           dataset['metadata'] = {}

    for m in rs.dataset.metadata:
        dataset['metadata'][m.key] = m.value

    return dataset

def _get_as_obj(obj_dict, name):
    """
        Turn a dictionary into a named tuple so it can be
        passed into the constructor of a complex model generator.
    """
    if obj_dict.get('_sa_instance_state'):
        del obj_dict['_sa_instance_state']
    obj = namedtuple(name, tuple(obj_dict.keys()))
    for k, v in obj_dict.items():
        setattr(obj, k, v)
        log.info("%s = %s",k,getattr(obj,k))
    return obj


def compare_scenarios(scenario_id_1, scenario_id_2,**kwargs):
    user_id = kwargs.get('user_id')

    scenario_1 = _get_scenario(scenario_id_1, user_id)
    scenario_2 = _get_scenario(scenario_id_2, user_id)

    scenario_1_rs = db.DBSession.query(ResourceScenario).filter(ResourceScenario.scenario_id==scenario_id_1).all()
    scenario_2_rs = db.DBSession.query(ResourceScenario).filter(ResourceScenario.scenario_id==scenario_id_2).all()
    scenario_1_rgi = db.DBSession.query(ResourceGroupItem).filter(ResourceGroupItem.scenario_id==scenario_id_1).all()
    scenario_2_rgi = db.DBSession.query(ResourceGroupItem).filter(ResourceGroupItem.scenario_id==scenario_id_2).all()

    if scenario_1.network_id != scenario_2.network_id:
        raise HydraError("Cannot compare scenarios that are not"
                         " in the same network!")

    scenariodiff = dict(
       object_type = 'ScenarioDiff'
    )
    resource_diffs = []

    #Make a list of all the resource scenarios (aka data) that are unique
    #to scenario 1 and that are in both scenarios, but are not the same.

    #For efficiency, build a dictionary of the data in scenarios and refer
    #them rather than nesting for loops.
    r_scen_1_dict = dict()
    r_scen_2_dict = dict()
    for s1_rs in scenario_1_rs:
        r_scen_1_dict[s1_rs.resource_attr_id] = s1_rs
    for s2_rs in scenario_2_rs:
        r_scen_2_dict[s2_rs.resource_attr_id] = s2_rs

    rscen_1_dataset_ids = set([r_scen.dataset_id for r_scen in scenario_1_rs])
    rscen_2_dataset_ids = set([r_scen.dataset_id for r_scen in scenario_2_rs])

    log.info("Datasets In 1 not in 2: %s"%(rscen_1_dataset_ids - rscen_2_dataset_ids))
    log.info("Datasets In 2 not in 1: %s"%(rscen_2_dataset_ids - rscen_1_dataset_ids))

    for ra_id, s1_rs in r_scen_1_dict.items():
        s2_rs = r_scen_2_dict.get(ra_id)
        if s2_rs is not None:
            log.debug("Is %s == %s?"%(s1_rs.dataset_id, s2_rs.dataset_id))
            if s1_rs.dataset_id != s2_rs.dataset_id:
                resource_diff = dict(
                    resource_attr_id = s1_rs.resource_attr_id,
                    scenario_1_dataset = _get_as_obj(_get_dataset_as_dict(s1_rs, user_id), 'Dataset'),
                    scenario_2_dataset = _get_as_obj(_get_dataset_as_dict(s2_rs, user_id), 'Dataset'),
                )
                resource_diffs.append(resource_diff)

            continue
        else:
            resource_diff = dict(
                resource_attr_id = s1_rs.resource_attr_id,
                scenario_1_dataset = _get_as_obj(_get_dataset_as_dict(s1_rs, user_id), 'Dataset'),
                scenario_2_dataset = None,
            )
            resource_diffs.append(resource_diff)

    #make a list of all the resource scenarios (aka data) that are unique
    #in scenario 2.
    for ra_id, s2_rs in r_scen_2_dict.items():
        s1_rs = r_scen_1_dict.get(ra_id)
        if s1_rs is None:
            resource_diff = dict(
                resource_attr_id = s1_rs.resource_attr_id,
                scenario_1_dataset = None,
                scenario_2_dataset = _get_as_obj(_get_dataset_as_dict(s2_rs, user_id), 'Dataset'),
            )
            resource_diffs.append(resource_diff)

    scenariodiff['resourcescenarios'] = resource_diffs

    #Now compare groups.
    #Return list of group items in scenario 1 not in scenario 2 and vice versa
    s1_items = []
    for s1_item in scenario_1_rgi:
        s1_items.append((s1_item.group_id, s1_item.ref_key, s1_item.node_id, s1_item.link_id, s1_item.subgroup_id))
    s2_items = []
    for s2_item in scenario_2_rgi:
        s2_items.append((s2_item.group_id, s2_item.ref_key, s2_item.node_id, s2_item.link_id, s2_item.subgroup_id))

    groupdiff = dict()
    scenario_1_items = []
    scenario_2_items = []
    for s1_only_item in set(s1_items) - set(s2_items):

        item = ResourceGroupItem(
            group_id = s1_only_item[0],
            ref_key  = s1_only_item[1],
            node_id   = s1_only_item[2],
            link_id   = s1_only_item[3],
            subgroup_id   = s1_only_item[4],
        )
        scenario_1_items.append(item)
    for s2_only_item in set(s2_items) - set(s1_items):
        item = ResourceGroupItem(
            group_id = s2_only_item[0],
            ref_key  = s2_only_item[1],
            node_id   = s2_only_item[2],
            link_id   = s2_only_item[3],
            subgroup_id   = s2_only_item[4],
        )
        scenario_2_items.append(item)

    groupdiff['scenario_1_items'] = scenario_1_items
    groupdiff['scenario_2_items'] = scenario_2_items
    scenariodiff['groups'] = groupdiff

    return scenariodiff

def get_resource_scenario(resource_attr_id, scenario_id, **kwargs):
    """
        Get the resource scenario object for a given resource atttribute and scenario.
        This is done when you know the attribute, resource and scenario and want to get the
        value associated with it.
    """
    user_id = kwargs.get('user_id')

    _get_scenario(scenario_id, user_id)

    try:
        rs = db.DBSession.query(ResourceScenario).filter(ResourceScenario.resource_attr_id==resource_attr_id,
                                             ResourceScenario.scenario_id == scenario_id).options(joinedload_all('dataset')).options(joinedload_all('dataset.metadata')).one()

        return rs
    except NoResultFound:
        raise ResourceNotFoundError("resource scenario for %s not found in scenario %s"%(resource_attr_id, scenario_id))

def lock_scenario(scenario_id, **kwargs):
    #user_id = kwargs.get('user_id')
    #check_perm(user_id, 'edit_network')

    user_id = kwargs.get('user_id')

    scenario_i = _get_scenario(scenario_id, user_id)

    scenario_i.network.check_write_permission(user_id)

    scenario_i.locked = 'Y'

    db.DBSession.flush()
    return 'OK'

def unlock_scenario(scenario_id, **kwargs):
    #user_id = kwargs.get('user_id')
    #check_perm(user_id, 'edit_network')
    user_id = kwargs.get('user_id')

    scenario_i = _get_scenario(scenario_id, user_id)

    scenario_i.network.check_write_permission(user_id)

    scenario_i.locked = 'N'

    db.DBSession.flush()
    return 'OK'

def get_dataset_scenarios(dataset_id, **kwargs):

    try:
        db.DBSession.query(Dataset).filter(Dataset.id==dataset_id).one()
    except NoResultFound:
        raise ResourceNotFoundError("Dataset %s not found"%dataset_id)

    log.info("dataset %s exists", dataset_id)

    scenarios = db.DBSession.query(Scenario).filter(
        Scenario.status == 'A',
        ResourceScenario.scenario_id==Scenario.id,
        ResourceScenario.dataset_id == dataset_id).distinct().all()

    log.info("%s scenarios retrieved", len(scenarios))

    return scenarios

def bulk_update_resourcedata(scenario_ids, resource_scenarios,**kwargs):
    """
        Update the data associated with a list of scenarios.
    """
    user_id = kwargs.get('user_id')
    res = None

    res = {}

    net_ids = db.DBSession.query(Scenario.network_id).filter(Scenario.id.in_(scenario_ids)).all()

    if len(set(net_ids)) != 1:
        raise HydraError("Scenario IDS are not in the same network")

    for scenario_id in scenario_ids:
        _check_can_edit_scenario(scenario_id, kwargs['user_id'])

        scen_i = _get_scenario(scenario_id, user_id)
        res[scenario_id] = []

        for rs in resource_scenarios:
            if rs.dataset is not None:
                updated_rs = _update_resourcescenario(scen_i, rs, user_id=user_id, source=kwargs.get('app_name'))
                res[scenario_id].append(updated_rs)
            else:
                _delete_resourcescenario(scenario_id, rs)

        db.DBSession.flush()

    return res

def update_resourcedata(scenario_id, resource_scenarios,**kwargs):
    """
        Update the data associated with a scenario.
        Data missing from the resource scenario will not be removed
        from the scenario. Use the remove_resourcedata for this task.

        If the resource scenario does not exist, it will be created.
        If the value of the resource scenario is specified as being None, the
        resource scenario will be deleted.
        If the value of the resource scenario does not exist, it will be created.
        If the both the resource scenario and value already exist, the resource scenario
        will be updated with the ID of the dataset.

        If the dataset being set is being changed, already exists,
        and is only used by a single resource scenario,
        then the dataset itself is updated, rather than a new one being created.
    """
    user_id = kwargs.get('user_id')
    res = None

    _check_can_edit_scenario(scenario_id, kwargs['user_id'])

    scen_i = _get_scenario(scenario_id, user_id)

    res = []
    for rs in resource_scenarios:
        if rs.dataset is not None:
            updated_rs = _update_resourcescenario(scen_i, rs, user_id=user_id, source=kwargs.get('app_name'))
            res.append(updated_rs)
        else:
            _delete_resourcescenario(scenario_id, rs)

    db.DBSession.flush()

    return res

def delete_resourcedata(scenario_id, resource_scenario,**kwargs):
    """
        Remove the data associated with a resource in a scenario.
    """

    _check_can_edit_scenario(scenario_id, kwargs['user_id'])

    _delete_resourcescenario(scenario_id, resource_scenario)


def _delete_resourcescenario(scenario_id, resource_scenario):

    ra_id = resource_scenario.resource_attr_id
    try:
        sd_i = db.DBSession.query(ResourceScenario).filter(ResourceScenario.scenario_id==scenario_id, ResourceScenario.resource_attr_id==ra_id).one()
    except NoResultFound:
        raise HydraError("ResourceAttr %s does not exist in scenario %s."%(ra_id, scenario_id))
    db.DBSession.delete(sd_i)
    db.DBSession.flush()

def _update_resourcescenario(scenario, resource_scenario, dataset=None, new=False, user_id=None, source=None):
    """
        Insert or Update the value of a resource's attribute by first getting the
        resource, then parsing the input data, then assigning the value.

        returns a ResourceScenario object.
    """
    if scenario is None:
        scenario = db.DBSession.query(Scenario).filter(Scenario.id==1).one()

    ra_id = resource_scenario.resource_attr_id

    log.debug("Assigning resource attribute: %s",ra_id)
    try:
        r_scen_i = db.DBSession.query(ResourceScenario).filter(
                        ResourceScenario.scenario_id==scenario.id,
                        ResourceScenario.resource_attr_id==ra_id).one()
    except NoResultFound as e:
        log.info("Creating new RS")
        r_scen_i = ResourceScenario()
        r_scen_i.resource_attr_id = resource_scenario.resource_attr_id
        r_scen_i.scenario_id      = scenario.id
        r_scen_i.scenario = scenario

        db.DBSession.add(r_scen_i)


    if scenario.locked == 'Y':
        log.info("Scenario %s is locked",scenario.id)
        return r_scen_i


    if dataset is not None:
        r_scen_i.dataset = dataset

        return r_scen_i

    dataset = resource_scenario.dataset

    value = dataset.parse_value()

    log.info("Assigning %s to resource attribute: %s", value, ra_id)

    if value is None:
        log.info("Cannot set data on resource attribute %s",ra)
        return None

    metadata = dataset.get_metadata_as_dict(source=source, user_id=user_id)
    data_unit = dataset.unit

    data_hash = dataset.get_hash(value, metadata)

    assign_value(r_scen_i,
                 dataset.type.lower(),
                 value,
                 data_unit,
                 dataset.name,
                 metadata=metadata,
                 data_hash=data_hash,
                 user_id=user_id,
                 source=source)
    return r_scen_i

def assign_value(rs, data_type, val,
                 units, name, metadata={}, data_hash=None, user_id=None, source=None):
    """
        Insert or update a piece of data in a scenario.
        If the dataset is being shared by other resource scenarios, a new dataset is inserted.
        If the dataset is ONLY being used by the resource scenario in question, the dataset
        is updated to avoid unnecessary duplication.
    """

    log.debug("Assigning value %s to rs %s in scenario %s",
              name, rs.resource_attr_id, rs.scenario_id)

    if rs.scenario.locked == 'Y':
        raise PermissionError("Cannot assign value. Scenario %s is locked"
                             %(rs.scenario_id))

    #Check if this RS is the only RS in the DB connected to this dataset.
    #If no results is found, the RS isn't in the DB yet, so the condition is false.
    update_dataset = False # Default behaviour is to create a new dataset.

    if rs.dataset is not None:

        #Has this dataset changed?
        if rs.dataset.hash == data_hash:
            log.debug("Dataset has not changed. Returning.")
            return

        connected_rs = db.DBSession.query(ResourceScenario).filter(ResourceScenario.dataset_id==rs.dataset.id).all()
        #If there's no RS found, then the incoming rs is new, so the dataset can be altered
        #without fear of affecting something else.
        if len(connected_rs) == 0:
        #If it's 1, the RS exists in the DB, but it's the only one using this dataset or
        #The RS isn't in the DB yet and the datset is being used by 1 other RS.
            update_dataset = True

        if len(connected_rs) == 1 :
            if connected_rs[0].scenario_id == rs.scenario_id and connected_rs[0].resource_attr_id==rs.resource_attr_id:
                update_dataset = True
        else:
            update_dataset=False

    if update_dataset is True:
        log.info("Updating dataset '%s'", name)
        dataset = data.update_dataset(rs.dataset.id, name, data_type, val, units, metadata, flush=False, **dict(user_id=user_id))
        rs.dataset = dataset
        rs.dataset_id = dataset.id
        log.info("Set RS dataset id to %s"%dataset.id)
    else:
        log.info("Creating new dataset %s in scenario %s", name, rs.scenario_id)
        dataset = data.add_dataset(data_type,
                                val,
                                units,
                                metadata=metadata,
                                name=name,
                                **dict(user_id=user_id))
        rs.dataset = dataset
        rs.source = source

    db.DBSession.flush()

def add_data_to_attribute(scenario_id, resource_attr_id, dataset,**kwargs):
    """
        Add data to a resource scenario outside of a network update
    """
    user_id = kwargs.get('user_id')

    _check_can_edit_scenario(scenario_id, user_id)

    scenario_i = _get_scenario(scenario_id, user_id)

    try:
        r_scen_i = db.DBSession.query(ResourceScenario).filter(
                                ResourceScenario.scenario_id==scenario_id,
                                ResourceScenario.resource_attr_id==resource_attr_id).one()
        log.info("Existing resource scenario found for %s in scenario %s", resource_attr_id, scenario_id)
    except NoResultFound:
        log.info("No existing resource scenarios found for %s in scenario %s. Adding a new one.", resource_attr_id, scenario_id)
        r_scen_i = ResourceScenario()
        r_scen_i.scenario_id      = scenario_id
        r_scen_i.resource_attr_id = resource_attr_id
        scenario_i.resourcescenarios.append(r_scen_i)

    data_type = dataset.type.lower()

    value = dataset.parse_value()

    dataset_metadata = dataset.get_metadata_as_dict(user_id=kwargs.get('user_id'),
                                                    source=kwargs.get('source'))
    if value is None:
        raise HydraError("Cannot set value to attribute. "
            "No value was sent with dataset %s", dataset.id)

    data_hash = dataset.get_hash(value, dataset_metadata)

    assign_value(r_scen_i, data_type, value, dataset.unit, dataset.name,
                          metadata=dataset_metadata, data_hash=data_hash, user_id=user_id)

    db.DBSession.flush()
    return r_scen_i

def get_scenario_data(scenario_id,**kwargs):
    """
        Get all the datasets from the group with the specified name
        @returns a list of dictionaries
    """
    user_id = kwargs.get('user_id')

    scenario_data = db.DBSession.query(Dataset).filter(Dataset.id==ResourceScenario.dataset_id, ResourceScenario.scenario_id==scenario_id).options(joinedload_all('metadata')).distinct().all()

    for sd in scenario_data:
       if sd.hidden == 'Y':
           try:
                sd.check_read_permission(user_id)
           except:
               sd.value      = None
               sd.metadata = []

    db.DBSession.expunge_all()

    log.info("Retrieved %s datasets", len(scenario_data))
    return scenario_data

def get_attribute_data(attr_ids, node_ids, **kwargs):
    """
        For a given attribute or set of attributes, return  all the resources and
        resource scenarios in the network
    """
    node_attrs = db.DBSession.query(ResourceAttr).\
                                            options(joinedload_all('attr')).\
                                            filter(ResourceAttr.node_id.in_(node_ids),
                                            ResourceAttr.attr_id.in_(attr_ids)).all()

    ra_ids = []
    for ra in node_attrs:
        ra_ids.append(ra.id)


    resource_scenarios = db.DBSession.query(ResourceScenario).filter(ResourceScenario.resource_attr_id.in_(ra_ids)).options(joinedload('resourceattr')).options(joinedload_all('dataset.metadata')).order_by(ResourceScenario.scenario_id).all()


    for rs in resource_scenarios:
       if rs.dataset.hidden == 'Y':
           try:
                rs.dataset.check_read_permission(kwargs.get('user_id'))
           except:
               rs.dataset.value      = None
       db.DBSession.expunge(rs)

    return node_attrs, resource_scenarios

def get_resource_data(ref_key, ref_id, scenario_id, type_id=None, expunge_session=True, **kwargs):
    """
        Get all the resource scenarios for a given resource
        in a given scenario. If type_id is specified, only
        return the resource scenarios for the attributes
        within the type.
    """

    user_id = kwargs.get('user_id')

    resource_data_qry = db.DBSession.query(ResourceScenario).filter(
        ResourceScenario.dataset_id   == Dataset.id,
        ResourceAttr.id == ResourceScenario.resource_attr_id,
        ResourceScenario.scenario_id == scenario_id,
        ResourceAttr.ref_key == ref_key,
        or_(
            ResourceAttr.network_id==ref_id,
            ResourceAttr.node_id==ref_id,
            ResourceAttr.link_id==ref_id,
            ResourceAttr.group_id==ref_id
        )).distinct().\
            options(joinedload('resourceattr')).\
            options(joinedload_all('dataset.metadata')).\
            order_by(ResourceAttr.attr_is_var)

    if type_id is not None:
        attr_ids = []
        rs = db.DBSession.query(TypeAttr).filter(TypeAttr.type_id==type_id).all()
        for r in rs:
            attr_ids.append(r.attr_id)

        resource_data_qry = resource_data_qry.filter(ResourceAttr.attr_id.in_(attr_ids))

    resource_data = resource_data_qry.all()

    for rs in resource_data:

        #TODO: Design a mechanism to read the value of the dataset if it's stored externally

        if rs.dataset.hidden == 'Y':
           try:
                rs.dataset.check_read_permission(user_id)
           except:
               rs.dataset.value      = None

    if expunge_session == True:
        db.DBSession.expunge_all()

    return resource_data

def _check_can_edit_scenario(scenario_id, user_id):
    scenario_i = _get_scenario(scenario_id, user_id)

    scenario_i.network.check_write_permission(user_id)

    if scenario_i.locked == 'Y':
        raise PermissionError('Cannot update scenario %s as it is locked.'%(scenario_id))


def get_attribute_datasets(attr_id, scenario_id, **kwargs):
    """
        Retrieve all the datasets in a scenario for a given attribute.
        Also return the resource attributes so there is a reference to the node/link
    """

    user_id = kwargs.get('user_id')

    scenario_i = _get_scenario(scenario_id, user_id)

    try:
        a = db.DBSession.query(Attr).filter(Attr.id == attr_id).one()
    except NoResultFound:
        raise HydraError("Attribute %s not found"%(attr_id,))

    rs_qry = db.DBSession.query(ResourceScenario).filter(
                ResourceAttr.attr_id==attr_id,
                ResourceScenario.scenario_id==scenario_i.id,
                ResourceScenario.resource_attr_id==ResourceAttr.id
            ).options(joinedload_all('dataset'))\
            .options(joinedload_all('resourceattr'))\
            .options(joinedload_all('resourceattr.node'))\
            .options(joinedload_all('resourceattr.link'))\
            .options(joinedload_all('resourceattr.resourcegroup'))\
            .options(joinedload_all('resourceattr.network'))

    resourcescenarios = rs_qry.all()

    json_rs = []
    #Load the metadata too
    for rs in resourcescenarios:
        rs.dataset.metadata
        tmp_rs = JSONObject(rs)
        tmp_rs.resourceattr=JSONObject(rs.resourceattr)
        if rs.resourceattr.node_id is not None:
            tmp_rs.resourceattr.node = JSONObject(rs.resourceattr.node)
        elif rs.resourceattr.link_id is not None:
            tmp_rs.resourceattr.link = JSONObject(rs.resourceattr.link)
        elif rs.resourceattr.group_id is not None:
            tmp_rs.resourceattr.resourcegroup = JSONObject(rs.resourceattr.resourcegroup)
        elif rs.resourceattr.network_id is not None:
            tmp_rs.resourceattr.network = JSONObject(rs.resourceattr.network)

        json_rs.append(tmp_rs)


    return json_rs

def get_resourcegroupitems(group_id, scenario_id, **kwargs):

    """
        Get all the items in a group, in a scenario. If group_id is None, return
        all items across all groups in the scenario.
    """

    rgi_qry = db.DBSession.query(ResourceGroupItem).\
                filter(ResourceGroupItem.scenario_id==scenario_id)

    if group_id is not None:
        rgi_qry = rgi_qry.filter(ResourceGroupItem.group_id==group_id)

    rgi = rgi_qry.all()

    return rgi

def delete_resourcegroupitems(scenario_id, item_ids, **kwargs):
    """
        Delete specified items in a group, in a scenario.
    """
    user_id = int(kwargs.get('user_id'))
    #check the scenario exists
    _get_scenario(scenario_id, user_id)
    for item_id in item_ids:
        rgi = db.DBSession.query(ResourceGroupItem).\
                filter(ResourceGroupItem.id==item_id).one()
        db.DBSession.delete(rgi)

    db.DBSession.flush()

def empty_group(group_id, scenario_id, **kwargs):
    """
        Delete all itemas in a group, in a scenario.
    """
    user_id = int(kwargs.get('user_id'))
    #check the scenario exists
    _get_scenario(scenario_id, user_id)

    rgi = db.DBSession.query(ResourceGroupItem).\
            filter(ResourceGroupItem.group_id==group_id).\
            filter(ResourceGroupItem.scenario_id==scenario_id).all()
    rgi.delete()

def add_resourcegroupitems(scenario_id, items, scenario=None, **kwargs):

    """
        Get all the items in a group, in a scenario.
    """
    user_id = int(kwargs.get('user_id'))

    if scenario is None:
        scenario = _get_scenario(scenario_id, user_id)

    _check_network_ownership(scenario.network_id, user_id)

    newitems = []
    for group_item in items:
        group_item_i = _add_resourcegroupitem(group_item, scenario.id)
        newitems.append(group_item_i)

    db.DBSession.flush()

    return newitems

def _add_resourcegroupitem(group_item, scenario_id):
    """
        Add a single resource group item (no DB flush, as it's an internal function)
    """
    if group_item.id and group_item.id > 0:
        try:
            group_item_i = db.DBSession.query(ResourceGroupItem).filter(ResourceGroupItem.id == group_item.id).one()
        except NoResultFound:
            raise ResourceNotFoundError("ResourceGroupItem %s not found" % (group_item.id))

    else:
        group_item_i = ResourceGroupItem()
        group_item_i.group_id = group_item.group_id
        if scenario_id is not None:
            group_item_i.scenario_id = scenario_id

        db.DBSession.add(group_item_i)

    ref_key = group_item.ref_key
    group_item_i.ref_key = ref_key
    if ref_key == 'NODE':
        group_item_i.node_id =group_item.ref_id
    elif ref_key == 'LINK':
        group_item_i.link_id =group_item.ref_id
    elif ref_key == 'GROUP':
        group_item_i.subgroup_id =group_item.ref_id

    return group_item_i

def update_value_from_mapping(source_resource_attr_id, target_resource_attr_id, source_scenario_id, target_scenario_id, **kwargs):
    """
        Using a resource attribute mapping, take the value from the source and apply
        it to the target. Both source and target scenarios must be specified (and therefor
        must exist).
    """
    user_id = int(kwargs.get('user_id'))

    rm = aliased(ResourceAttrMap, name='rm')
    #Check the mapping exists.
    mapping = db.DBSession.query(rm).filter(
        or_(
            and_(
                rm.resource_attr_id_a == source_resource_attr_id,
                rm.resource_attr_id_b == target_resource_attr_id
            ),
            and_(
                rm.resource_attr_id_a == target_resource_attr_id,
                rm.resource_attr_id_b == source_resource_attr_id
            )
        )
    ).first()

    if mapping is None:
        raise ResourceNotFoundError("Mapping between %s and %s not found"%
                                    (source_resource_attr_id,
                                     target_resource_attr_id))

    #check scenarios exist
    s1 = _get_scenario(source_scenario_id, user_id)
    s2 = _get_scenario(target_scenario_id, user_id)

    rs = aliased(ResourceScenario, name='rs')
    rs1 = db.DBSession.query(rs).filter(rs.resource_attr_id == source_resource_attr_id,
                                    rs.scenario_id == source_scenario_id).first()
    rs2 = db.DBSession.query(rs).filter(rs.resource_attr_id == target_resource_attr_id,
                                    rs.scenario_id == target_scenario_id).first()

    #3 possibilities worth considering:
    #1: Both RS exist, so update the target RS
    #2: Target RS does not exist, so create it with the dastaset from RS1
    #3: Source RS does not exist, so it must be removed from the target scenario if it exists
    return_value = None#Either return null or return a new or updated resource scenario
    if rs1 is not None:
        if rs2 is not None:
            log.info("Destination Resource Scenario exists. Updating dastaset ID")
            rs2.dataset_id = rs1.dataset_id
        else:
            log.info("Destination has no data, so making a new Resource Scenario")
            rs2 = ResourceScenario(resource_attr_id=target_resource_attr_id, scenario_id=target_scenario_id, dataset_id=rs1.dataset_id)
            db.DBSession.add(rs2)
        db.DBSession.flush()
        return_value = rs2
    else:
        log.info("Source Resource Scenario does not exist. Deleting destination Resource Scenario")
        if rs2 is not None:
            db.DBSession.delete(rs2)

    db.DBSession.flush()
    return return_value<|MERGE_RESOLUTION|>--- conflicted
+++ resolved
@@ -230,21 +230,6 @@
 
     start_time = None
     if isinstance(scenario.start_time, float):
-<<<<<<< HEAD
-        start_time = str(scenario.start_time)
-    else:
-        start_time = timestamp_to_ordinal(scenario.start_time)
-        if start_time is not None:
-            start_time = str(start_time)
-
-    end_time = None
-    if isinstance(scenario.end_time, float):
-        end_time = str(scenario.end_time)
-    else:
-        end_time = timestamp_to_ordinal(scenario.end_time)
-        if end_time is not None:
-            end_time = str(end_time)
-=======
         start_time = six.text_type(scenario.start_time)
     else:
         start_time = timestamp_to_ordinal(scenario.start_time)
@@ -258,7 +243,6 @@
         end_time = timestamp_to_ordinal(scenario.end_time)
         if end_time is not None:
             end_time = six.text_type(end_time)
->>>>>>> 5372989f
 
     scen.name                 = scenario.name
     scen.description          = scenario.description
