# (c) Copyright 2013 to 2017 University of Manchester
#
# HydraPlatform is free software: you can redistribute it and/or modify
# it under the terms of the GNU Lesser General Public License as published by
# the Free Software Foundation, either version 3 of the License, or
# (at your option) any later version.
#
# HydraPlatform is distributed in the hope that it will be useful,
# but WITHOUT ANY WARRANTY; without even the implied warranty of
# MERCHANTABILITY or FITNESS FOR A PARTICULAR PURPOSE.  See the
# GNU General Public License for more details.
#
# You should have received a copy of the GNU Lesser General Public License
# along with HydraPlatform.  If not, see <http://www.gnu.org/licenses/>
#
#!/usr/bin/env python
# -*- coding: utf-8 -*-

from datetime import datetime, timedelta
import logging
import six
from decimal import Decimal, ROUND_HALF_UP
from dateutil.parser import parse
from .. import config
import pandas as pd

import six

log = logging.getLogger(__name__)

#"2013-08-13 15:55:43.468886Z"
FORMAT = "%Y-%m-%d %H:%M:%S.%f"

"""
    A mapping from commonly used time periods to the appropriate hydra-compatible
    time period abbreviation
"""
from .time_map import time_map


def get_time_period(period_name):
    """
        Given a time period name, fetch the hydra-compatible time
        abbreviation.
    """
    time_abbreviation = time_map.get(period_name.lower())

    if time_abbreviation is None:
        raise Exception("Symbol %s not recognised as a time period"%period_name)

    return time_abbreviation

def get_datetime(timestamp):
    """
        Turn a string timestamp into a date time. First tries to use dateutil.
        Failing that it tries to guess the time format and converts it manually
        using stfptime.

        @returns: A timezone unaware timestamp.
    """
    timestamp_is_float = False
    try:
        float(timestamp)
        timestamp_is_float = True
    except (ValueError, TypeError):
        pass

    if timestamp_is_float == True:
        raise ValueError("Timestamp %s is a float"%(timestamp,))

    #First try to use date util. Failing that, continue
    try:
        parsed_dt = parse(timestamp, dayfirst=False)
        if parsed_dt.tzinfo is None:
            return parsed_dt
        else:

            return parsed_dt.replace(tzinfo=None)
    except:
        pass

    if isinstance(timestamp, datetime):
        return timestamp

    fmt = guess_timefmt(timestamp)
    if fmt is None:
        fmt = FORMAT

    # and proceed as usual
    try:
        ts_time = datetime.strptime(timestamp, fmt)
    except ValueError as e:
        if e.message.split(' ', 1)[0].strip() == 'unconverted':
            utcoffset = e.message.split()[3].strip()
            timestamp = timestamp.replace(utcoffset, '')
            ts_time = datetime.strptime(timestamp, fmt)
            # Apply offset
            tzoffset = timedelta(hours=int(utcoffset[0:3]),
                                          minutes=int(utcoffset[3:5]))
            ts_time -= tzoffset
        else:
            raise e

    return ts_time


def timestamp_to_ordinal(timestamp):
    """Convert a timestamp as defined in the soap interface to the time format
    stored in the database.
    """

    if timestamp is None:
        return None

    ts_time = get_datetime(timestamp)
    # Convert time to Gregorian ordinal (1 = January 1st, year 1)
    ordinal_ts_time = Decimal(ts_time.toordinal())
    total_seconds = (ts_time -
                     datetime(ts_time.year,
                                       ts_time.month,
                                       ts_time.day,
                                       0, 0, 0)).total_seconds()

    fraction = (Decimal(repr(total_seconds)) / Decimal(86400)).quantize(Decimal('.00000000000000000001'),rounding=ROUND_HALF_UP)
    ordinal_ts_time += fraction
    log.debug("%s converted to %s", timestamp, ordinal_ts_time)

    return ordinal_ts_time


def ordinal_to_timestamp(date):
    if date is None:
        return None

<<<<<<< HEAD
    if isinstance(date, six.string_types):
=======
    if(isinstance(date, six.string_types)):
>>>>>>> 5372989f
        try:
            date = Decimal(date)
        except:
            log.warning("Unable to convert %s to a timestamp" % (date))
            return date

    day = int(date)
    time = Decimal(str(date - day))
    time_in_secs_ms = (time * Decimal(86400)).quantize(Decimal('.000001'),
                                                       rounding=ROUND_HALF_UP)

    time_in_secs = int(time_in_secs_ms)
    time_in_ms = int((time_in_secs_ms - time_in_secs) * 1000000)

    td = timedelta(seconds=int(time_in_secs), microseconds=time_in_ms)
    d = datetime.fromordinal(day) + td
    log.debug("%s converted to %s", date, d)

    return get_datetime(d)

def date_to_string(date, seasonal=False):
    """Convert a date to a standard string used by Hydra. The resulting string
    looks like this::

        '2013-10-03 00:49:17.568-0400'

    Hydra also accepts seasonal time series (yearly recurring). If the flag
    ``seasonal`` is set to ``True``, this function will generate a string
    recognised by Hydra as seasonal time stamp.
    """

    seasonal_key = config.get('DEFAULT', 'seasonal_key', '9999')
    if seasonal:
        FORMAT = seasonal_key+'-%m-%dT%H:%M:%S.%f'
    else:
        FORMAT = '%Y-%m-%dT%H:%M:%S.%f'
    return date.strftime(FORMAT)


def guess_timefmt(datestr):
    """
    Try to guess the format a date is written in.

    The following formats are supported:

    ================= ============== ===============
    Format            Example        Python format
    ----------------- -------------- ---------------
    ``YYYY-MM-DD``    2002-04-21     %Y-%m-%d
    ``YYYY.MM.DD``    2002.04.21     %Y.%m.%d
    ``YYYY MM DD``    2002 04 21     %Y %m %d
    ``DD-MM-YYYY``    21-04-2002     %d-%m-%Y
    ``DD.MM.YYYY``    21.04.2002     %d.%m.%Y
    ``DD MM YYYY``    21 04 2002     %d %m %Y
    ``DD/MM/YYYY``    21/04/2002     %d/%m/%Y
    ================= ============== ===============

    These formats can also be used for seasonal (yearly recurring) time series.
    The year needs to be replaced by ``9999`` or another configurable year
    representing the seasonal year..

    The following formats are recognised depending on your locale setting.
    There is no guarantee that this will work.

    ================= ============== ===============
    Format            Example        Python format
    ----------------- -------------- ---------------
    ``DD-mmm-YYYY``   21-Apr-2002    %d-%b-%Y
    ``DD.mmm.YYYY``   21.Apr.2002    %d.%b.%Y
    ``DD mmm YYYY``   21 Apr 2002    %d %b %Y
    ``mmm DD YYYY``   Apr 21 2002    %b %d %Y
    ``Mmmmm DD YYYY`` April 21 2002  %B %d %Y
    ================= ============== ===============

    .. note::
        - The time needs to follow this definition without exception:
            `%H:%M:%S.%f`. A complete date and time should therefore look like
            this::

                2002-04-21 15:29:37.522

        - Be aware that in a file with comma separated values you should not
          use a date format that contains commas.
    """
    
    if isinstance(datestr, float) or isinstance(datestr, int):
        return None

    seasonal_key = str(config.get('DEFAULT', 'seasonal_key', '9999'))

    #replace 'T' with space to handle ISO times.
    if datestr.find('T') > 0:
        dt_delim = 'T'
    else:
        dt_delim = ' '

    delimiters = ['-', '.', ' ', '/']
    formatstrings = [['%Y', '%m', '%d'],
                     ['%d', '%m', '%Y'],
                     ['%d', '%b', '%Y'],
                     ['XXXX', '%m', '%d'],
                     ['%d', '%m', 'XXXX'],
                     ['%d', '%b', 'XXXX'],
                     [seasonal_key, '%m', '%d'],
                     ['%d', '%m', seasonal_key],
                     ['%d', '%b', seasonal_key]]

    timeformats = ['%H:%M:%S.%f', '%H:%M:%S', '%H:%M', '%H:%M:%S.%f000Z', '%H:%M:%S.%fZ']

    # Check if a time is indicated or not
    for timefmt in timeformats:
        try:
            datetime.strptime(datestr.split(dt_delim)[-1].strip(), timefmt)
            usetime = True
            break
        except ValueError:
            usetime = False

    # Check the simple ones:
    for fmt in formatstrings:
        for delim in delimiters:
            datefmt = fmt[0] + delim + fmt[1] + delim + fmt[2]
            if usetime:
                for timefmt in timeformats:
                    complfmt = datefmt + dt_delim + timefmt
                    try:
                        datetime.strptime(datestr, complfmt)
                        return complfmt
                    except ValueError:
                        pass
            else:
                try:
                    datetime.strptime(datestr, datefmt)
                    return datefmt
                except ValueError:
                    pass

    # Check for other formats:
    custom_formats = ['%d/%m/%Y', '%b %d %Y', '%B %d %Y','%d/%m/XXXX', '%d/%m/'+seasonal_key]

    for fmt in custom_formats:
        if usetime:
            for timefmt in timeformats:
                complfmt = fmt + dt_delim + timefmt
                try:
                    datetime.strptime(datestr, complfmt)
                    return complfmt
                except ValueError:
                    pass

        else:
            try:
                datetime.strptime(datestr, fmt)
                return fmt
            except ValueError:
                pass

    return None

def reindex_timeseries(ts_string, new_timestamps):
    """
        get data for timesamp

        :param a JSON string, in pandas-friendly format
        :param a timestamp or list of timestamps (datetimes)
        :returns a pandas data frame, reindexed with the supplied timestamos or None if no data is found
    """
    #If a single timestamp is passed in, turn it into a list
    #Reindexing can't work if it's not a list
    if not isinstance(new_timestamps, list):
        new_timestamps = [new_timestamps]
    
    #Convert the incoming timestamps to datetimes
    #if they are not datetimes.
    new_timestamps_converted = []
    for t in new_timestamps:
        new_timestamps_converted.append(get_datetime(t))

    new_timestamps = new_timestamps_converted

    seasonal_year = config.get('DEFAULT','seasonal_year', '1678')
    seasonal_key = config.get('DEFAULT', 'seasonal_key', '9999')

    ts = ts_string.replace(seasonal_key, seasonal_year)
    
    timeseries = pd.read_json(ts)

    idx = timeseries.index

    ts_timestamps = new_timestamps

    #'Fix' the incoming timestamp in case it's a seasonal value
    if type(idx) == pd.DatetimeIndex:
        if set(idx.year) == set([int(seasonal_year)]):
            if isinstance(new_timestamps,  list):
                seasonal_timestamp = []
                for t in ts_timestamps:
                    t_1900 = t.replace(year=int(seasonal_year))
                    seasonal_timestamp.append(t_1900)
                ts_timestamps = seasonal_timestamp

    #Reindex the timeseries to reflect the requested timestamps
    reindexed_ts = timeseries.reindex(ts_timestamps, method='ffill')

    i = reindexed_ts.index

    reindexed_ts.index = pd.Index(new_timestamps, names=i.names)

    #If there are no values at all, just return None
    if len(reindexed_ts.dropna()) == 0:
        return None

    #Replace all numpy NAN values with None
    pandas_ts = reindexed_ts.where(reindexed_ts.notnull(), None)

    return pandas_ts<|MERGE_RESOLUTION|>--- conflicted
+++ resolved
@@ -132,11 +132,7 @@
     if date is None:
         return None
 
-<<<<<<< HEAD
-    if isinstance(date, six.string_types):
-=======
     if(isinstance(date, six.string_types)):
->>>>>>> 5372989f
         try:
             date = Decimal(date)
         except:
