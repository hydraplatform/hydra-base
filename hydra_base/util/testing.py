--- conflicted
+++ resolved
@@ -467,11 +467,7 @@
         nodetypedict = {}
         linkindex = 0
         for nodeindex in range(num_nodes):
-<<<<<<< HEAD
-            #iterate through all the node types.
-=======
             #iterate through all the node types to ensure that a node of each type is created
->>>>>>> 6ea855d2
             node_type = nodetypes[(numnodetypes - nodeindex % numnodetypes) - 1]
             nodetypedict[node_type.id] = node_type
             node = self.create_node(nodeindex*-1, node_name="Node %s"%(nodeindex))
