--- conflicted
+++ resolved
@@ -19,11 +19,8 @@
 #!/usr/bin/env python
 # -*- coding: utf-8 -*-
 
-<<<<<<< HEAD
 __version__="0.1.14"
-=======
-__version__="0.1.13"
->>>>>>> 506ca03c
+
 
 import logging
 from . import config
