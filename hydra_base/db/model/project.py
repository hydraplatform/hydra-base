--- conflicted
+++ resolved
@@ -342,10 +342,7 @@
                 parent_project_ids.append(p.parent_id)
 
         cls._build_user_cache_up_tree(uid, parent_project_ids, project_user_cache)
-<<<<<<< HEAD
-
-=======
->>>>>>> 75554ce4
+
     def get_attribute_data(self):
         attribute_data_rs = get_session().query(ResourceScenario).join(ResourceAttr).filter(
             ResourceAttr.project_id==self.id).all()
