#!/usr/bin/env python
# -*- coding: utf-8 -*-

# (c) Copyright 2013 to 2017 University of Manchester
#
# HydraPlatform is free software: you can redistribute it and/or modify
# it under the terms of the GNU Lesser General Public License as published by
# the Free Software Foundation, either version 3 of the License, or
# (at your option) any later version.
#
# HydraPlatform is distributed in the hope that it will be useful,
# but WITHOUT ANY WARRANTY; without even the implied warranty of
# MERCHANTABILITY or FITNESS FOR A PARTICULAR PURPOSE.  See the
# GNU General Public License for more details.
#
# You should have received a copy of the GNU Lesser General Public License
# along with HydraPlatform.  If not, see <http://www.gnu.org/licenses/>
#

from ..base import *

from ..template import Template, TemplateType
from ..ownership import NetworkOwner
from .resourceattr import ResourceAttr
from ..scenario import ResourceGroupItem
from ..attributes import Attr

from . import Link
from . import Node
from . import ResourceGroup
from .resource import Resource

__all__ = ['Network']



<<<<<<< HEAD
class Network(Base, Inspect, PermissionControlled, AuditMixin):
=======
class Network(Base, Inspect, PermissionControlled, Resource):
>>>>>>> 629f694b
    """
    """

    __tablename__ = 'tNetwork'
    __table_args__ = (
        UniqueConstraint('name', 'project_id', name="unique net name"),
    )
    ref_key = 'NETWORK'

    id = Column(Integer(), primary_key=True, nullable=False)
    name = Column(String(200), nullable=False)
    description = Column(String(1000))
    layout = Column(Text().with_variant(mysql.LONGTEXT, 'mysql'), nullable=True)
    appdata = Column(Text().with_variant(mysql.LONGTEXT, 'mysql'), nullable=True)
    project_id = Column(Integer(), ForeignKey('tProject.id'), nullable=False)
    status = Column(String(1), nullable=False, server_default=text(u"'A'"))
    cr_date = Column(TIMESTAMP(), nullable=False, server_default=text(u'CURRENT_TIMESTAMP'))
    projection = Column(String(200))
    created_by = Column(Integer(), ForeignKey('tUser.id'), nullable=False)

    project = relationship('Project',
                           backref=backref("networks",
                                           order_by="asc(Network.cr_date)",
                                           cascade="all, delete-orphan"))

    _parents = ['tNode', 'tLink', 'tResourceGroup']
    _children = ['tProject']

    def is_owner(self, user_id):
        """
            Check whether this user is an owner of this project, either directly
            or by virtue of being an owner of a higher-up project
        """

        if self.check_read_permission(user_id, do_raise=False) is True:
            return True

        else:
            return self.project.is_owner(user_id)

    def get_name(self):
        return self.name

    def add_attribute(self, attr_id, attr_is_var='N'):
        res_attr = ResourceAttr()
        res_attr.attr_id = attr_id
        res_attr.attr_is_var = attr_is_var
        res_attr.ref_key = self.ref_key
        res_attr.network_id  = self.id
        self.attributes.append(res_attr)

        return res_attr

    def add_link(self, name, desc, layout, node_1, node_2):
        """
            Add a link to a network. Links are what effectively
            define the network topology, by associating two already
            existing nodes.
        """

        existing_link = get_session().query(Link).filter(Link.name==name, Link.network_id==self.id).first()
        if existing_link is not None:
            raise HydraError("A link with name %s is already in network %s"%(name, self.id))

        l = Link()
        l.name        = name
        l.description = desc
        l.layout           = json.dumps(layout) if layout is not None else None
        l.node_a           = node_1
        l.node_b           = node_2

        get_session().add(l)

        self.links.append(l)

        return l


    def add_node(self, name, desc, layout, node_x, node_y):
        """
            Add a node to a network.
        """
        existing_node = get_session().query(Node).filter(Node.name==name, Node.network_id==self.id).first()
        if existing_node is not None:
            raise HydraError("A node with name %s is already in network %s"%(name, self.id))

        node = Node()
        node.name        = name
        node.description = desc
        node.layout      = str(layout) if layout is not None else None
        node.x           = node_x
        node.y           = node_y

        #Do not call save here because it is likely that we may want
        #to bulk insert nodes, not one at a time.

        get_session().add(node)

        self.nodes.append(node)

        return node

    def add_group(self, name, desc, status):
        """
            Add a new group to a network.
        """

        existing_group = get_session().query(ResourceGroup).filter(ResourceGroup.name==name, ResourceGroup.network_id==self.id).first()
        if existing_group is not None:
            raise HydraError("A resource group with name %s is already in network %s"%(name, self.id))

        group_i             = ResourceGroup()
        group_i.name        = name
        group_i.description = desc
        group_i.status      = status

        get_session().add(group_i)

        self.resourcegroups.append(group_i)


        return group_i

    def set_owner(self, user_id, read='Y', write='Y', share='Y'):
        owner = None
        for o in self.owners:
            if str(user_id) == str(o.user_id):
                owner = o
                break
        else:
            owner = NetworkOwner()
            owner.network_id = self.id
            self.owners.append(owner)

        owner.user_id = int(user_id)
        owner.view  = read
        owner.edit  = write
        owner.share = share

        return owner

    def unset_owner(self, user_id):

        owner = None
        if str(user_id) == str(self.created_by):
            log.warning("Cannot unset %s as owner, as they created the network", user_id)
            return
        for o in self.owners:
            if user_id == o.user_id:
                owner = o
                get_session().delete(owner)
                break

    def check_read_permission(self, user_id, do_raise=True, is_admin=None):
        """
            Check whether this user can read this network
        """

        can_read = super(Network, self).check_read_permission(user_id, do_raise=False, is_admin=is_admin)

        if can_read is True:
            return True

        can_read = self.project.check_read_permission(user_id, do_raise=False)

        if can_read is False and do_raise is True:
            raise PermissionError("Permission denied. User %s does not have read"
                         " access on network %s" %
                         (user_id, self.id))

        return can_read

    def check_write_permission(self, user_id, do_raise=True, is_admin=None):
        """
            Check whether this user can write this project
        """
        can_write = super(Network, self).check_write_permission(user_id, do_raise=False, is_admin=is_admin)

        if can_write is True:
            return True

        can_write = self.project.check_write_permission(user_id)

        if can_write is False and do_raise is True:
            raise PermissionError("Permission denied. User %s does not have edit"
                         " access on network %s" %
                         (user_id, self.id))

        return can_write

    def get_owners(self):
        """
            Get all the owners of a network, both those which are applied directly
            to this network, but also who have been granted access via a project
        """

        owners = [JSONObject(o) for o in self.owners]
        owner_ids = [o.user_id for o in owners]

        project_owners = list(filter(lambda x:x.user_id not in owner_ids, self.project.get_owners()))

        for po in project_owners:
            po.source = f'Inherited from: {po.project_name} (ID:{po.project_id})'

        return owners + project_owners

    def get_scoped_attributes(self, include_hierarchy=False, name_match=None, return_json=True):
        """
            Get all the attributes scoped to this project, and to all projects above
            it in the project hierarchy (including global attributes if requested)
            args:
                include_hierarchy (Bool): Include attribtues from projects higher up in the 
                    project hierarchy
        """

        scoped_attrs_qry = get_session().query(Attr).filter(Attr.network_id==self.id)

        if name_match is not None:
            name_match = name_match.lower()
            scoped_attrs_qry = scoped_attrs_qry.filter(
                func.lower(Attr.name).like(f'%{name_match}%'))

        scoped_attrs = scoped_attrs_qry.all()

        if include_hierarchy is True:
            scoped_attrs.extend(self.project.get_scoped_attributes(
                include_hierarchy=True, name_match=name_match))

        if return_json is True:
            
            scoped_attrs_j = [JSONObject(a) for a in scoped_attrs]
            #This is for convenience to avoid having to do extra calls to get the network name
            for a in scoped_attrs_j:
                a.network_name = self.name
            return scoped_attrs_j
        else:
            return scoped_attrs<|MERGE_RESOLUTION|>--- conflicted
+++ resolved
@@ -34,11 +34,7 @@
 
 
 
-<<<<<<< HEAD
-class Network(Base, Inspect, PermissionControlled, AuditMixin):
-=======
-class Network(Base, Inspect, PermissionControlled, Resource):
->>>>>>> 629f694b
+class Network(Base, Inspect, PermissionControlled, Resource, AuditMixin):
     """
     """
 
@@ -250,7 +246,7 @@
             Get all the attributes scoped to this project, and to all projects above
             it in the project hierarchy (including global attributes if requested)
             args:
-                include_hierarchy (Bool): Include attribtues from projects higher up in the 
+                include_hierarchy (Bool): Include attribtues from projects higher up in the
                     project hierarchy
         """
 
@@ -268,7 +264,7 @@
                 include_hierarchy=True, name_match=name_match))
 
         if return_json is True:
-            
+
             scoped_attrs_j = [JSONObject(a) for a in scoped_attrs]
             #This is for convenience to avoid having to do extra calls to get the network name
             for a in scoped_attrs_j:
