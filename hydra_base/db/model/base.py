#!/usr/bin/env python
# -*- coding: utf-8 -*-

# (c) Copyright 2013 to 2017 University of Manchester
#
# HydraPlatform is free software: you can redistribute it and/or modify
# it under the terms of the GNU Lesser General Public License as published by
# the Free Software Foundation, either version 3 of the License, or
# (at your option) any later version.
#
# HydraPlatform is distributed in the hope that it will be useful,
# but WITHOUT ANY WARRANTY; without even the implied warranty of
# MERCHANTABILITY or FITNESS FOR A PARTICULAR PURPOSE.  See the
# GNU General Public License for more details.
#
# You should have received a copy of the GNU Lesser General Public License
# along with HydraPlatform.  If not, see <http://www.gnu.org/licenses/>
#
import json
import logging
import bcrypt
from collections import defaultdict
import logging

from sqlalchemy import Column,\
ForeignKey,\
text,\
Integer,\
String,\
LargeBinary,\
TIMESTAMP,\
BIGINT,\
SMALLINT,\
Float,\
Text, \
JSON, \
DateTime,\
Unicode

from sqlalchemy.orm import relationship, backref, noload, joinedload
from sqlalchemy import inspect, func
from sqlalchemy.ext.declarative import declared_attr
from sqlalchemy.ext.hybrid import hybrid_property
from sqlalchemy.orm.exc import NoResultFound
from sqlalchemy.sql.expression import case
from sqlalchemy import UniqueConstraint, and_, or_
from sqlalchemy.dialects import mysql

from hydra_base.lib.objects import JSONObject, Dataset as JSONDataset
from hydra_base.lib.cache import cache
from hydra_base.exceptions import HydraError, PermissionError, ResourceNotFoundError
from hydra_base.db import DeclarativeBase as Base, get_session
from hydra_base.util import generate_data_hash, get_val, get_json_as_string
from hydra_base import config

log = logging.getLogger(__name__)

# Python 2 and 3 compatible string checking
# TODO remove this when Python2 support is dropped.
try:
    basestring
except NameError:
    basestring = str

def get_user_id_from_engine(ctx):
    """
        The session will have a user ID bound to it when checking for the permission.
    """
    if hasattr(get_session(), 'user_id'):
        return get_session().user_id
    else:
        return None

def _is_admin(user_id):
    """
        Is the specified user an admin
    """
    from .permissions import User

    user = get_session().query(User).filter(User.id==user_id).one()

    if user.is_admin():
        return True
    else:
        return False

class Inspect(object):
    _parents = []
    _children = []

    def get_columns_and_relationships(self):
        return inspect(self).attrs.keys()

class AuditMixin(object):

    cr_date = Column(TIMESTAMP(), nullable=False, server_default=text(u'CURRENT_TIMESTAMP'))

    @declared_attr
    def created_by(cls):
        return Column(Integer, ForeignKey('tUser.id'), default=get_user_id_from_engine)

    @declared_attr
    def updated_by(cls):
        return Column(Integer, ForeignKey('tUser.id'), onupdate=get_user_id_from_engine)

    updated_at = Column(DateTime, nullable=False, server_default=text(u'CURRENT_TIMESTAMP'), onupdate=func.current_timestamp())

class PermissionControlled(object):
    def set_owner(self, user_id, read='Y', write='Y', share='Y'):
        owner = None
        for o in self.owners:
            if user_id == o.user_id:
                owner = o
                break
        else:
            owner = self.__ownerclass__()
            setattr(owner, self.__ownerfk__, self.id)
            owner.user_id = int(user_id)
            self.owners.append(owner)

        if read is not None:
            owner.view = read
        if write is not None:
            owner.edit = write
        if share is not None:
            owner.share = share

        return owner

    def unset_owner(self, user_id):
        owner = None
        if str(user_id) == str(self.created_by):
            log.warning("Cannot unset %s as owner, as they created the dataset", user_id)
            return
        for o in self.owners:
            if user_id == o.user_id:
                owner = o
                get_session().delete(owner)
                break

    def _is_open(self):
        """
            Check to see whether this entity is visible globally, without any
            need for permission checking
        """
        pass

    def check_read_permission(self, user_id, do_raise=True, is_admin=None):
        """
            Check whether this user can read this object
        """
        if str(user_id) == str(self.created_by):
            return True

        if is_admin is None:
            is_admin = _is_admin(user_id)

        if is_admin is True:
            return True

        # Check if the user is in a UserGroup which can read this object
        if self.check_usergroup_read_permission(user_id):
            return True

        # Check if this object is publicly open, therefore no need to check permissions.
        if self._is_open() == True:
            return True

        for owner in self.owners:
            if int(owner.user_id) == int(user_id):
                if owner.view == 'Y':
                    break
        else:
            if do_raise is True:
                raise PermissionError("Permission denied. User %s does not have read"
                             " access on %s '%s' (id=%s)" %
                             (user_id, self.__class__.__name__, self.name, self.id))
            else:
                return False

        return True

    def check_usergroup_read_permission(self, user_id):
        """
            1: Find which user groups a user is if
            2: Check if any of these groups has permission to read the object
        """
        from hydra_base.lib.usergroups import usergroups_with_member_user, any_usergroup_can_read
        groups = usergroups_with_member_user(user_id)
        return any_usergroup_can_read(groups, resource=self.ref_key, resource_id=self.id)

    def check_write_permission(self, user_id, do_raise=True, is_admin=None):
        """
            Check whether this user can write this dataset
        """
        if str(user_id) == str(self.created_by):
            return True

        if is_admin is None:
            is_admin = _is_admin(user_id)

        if is_admin is True:
            return True

        if self.check_usergroup_write_permission(user_id):
            return True

        for owner in self.owners:
            if owner.user_id == int(user_id):
                if owner.view == 'Y' and owner.edit == 'Y':
                    break
        else:
            if do_raise is True:
                raise PermissionError("Permission denied. User %s does not have edit"
                             " access on %s '%s' (id=%s)" %
                             (user_id, self.__class__.__name__, self.name, self.id))
            else:
                return False

        return True

    def check_usergroup_write_permission(self, user_id):
        from hydra_base.lib.usergroups import usergroups_with_member_user, any_usergroup_can_write
        groups = usergroups_with_member_user(user_id)
        return any_usergroup_can_write(groups, resource=self.ref_key, resource_id=self.id)


    def check_share_permission(self, user_id, is_admin=None):
        """
            Check whether this user can write this dataset
        """

        if str(user_id) == str(self.created_by):
            return True

        if is_admin is None:
            is_admin = _is_admin(user_id)

        if is_admin is True:
            return True

        if self.check_usergroup_share_permission(user_id):
            return True

        for owner in self.owners:
            if owner.user_id == int(user_id):
                if owner.view == 'Y' and owner.share == 'Y':
                    return True
        else:
            raise PermissionError("Permission denied. User %s does not have share"
                             " access on %s '%s' (id=%s)" %
                             (user_id, self.__class__.__name__, self.name, self.id))
<<<<<<< HEAD


    def check_usergroup_share_permission(self, user_id):
        from hydra_base.lib.usergroups import usergroups_with_member_user, any_usergroup_can_share
        groups = usergroups_with_member_user(user_id)
        return any_usergroup_can_share(groups, resource=self.ref_key, resource_id=self.id)
=======
>>>>>>> 0d6d3069
<|MERGE_RESOLUTION|>--- conflicted
+++ resolved
@@ -250,12 +250,9 @@
             raise PermissionError("Permission denied. User %s does not have share"
                              " access on %s '%s' (id=%s)" %
                              (user_id, self.__class__.__name__, self.name, self.id))
-<<<<<<< HEAD
 
 
     def check_usergroup_share_permission(self, user_id):
         from hydra_base.lib.usergroups import usergroups_with_member_user, any_usergroup_can_share
         groups = usergroups_with_member_user(user_id)
-        return any_usergroup_can_share(groups, resource=self.ref_key, resource_id=self.id)
-=======
->>>>>>> 0d6d3069
+        return any_usergroup_can_share(groups, resource=self.ref_key, resource_id=self.id)