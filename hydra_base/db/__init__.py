--- conflicted
+++ resolved
@@ -120,29 +120,24 @@
 
     global engine
 
-    db_pool_size = config.get('mysqld', 'pool_size', 5)
-    db_pool_recycle = config.get('mysqld', 'pool_recycle', 300)
-    db_max_overflow = config.get('mysqld', 'max_overflow', 10)
-<<<<<<< HEAD
-    ssl_ca = config.get('mysqld', 'ssl_ca', False)
-    connect_args = {}
-    if ssl_ca:
-        connect_args['ssl'] = {'ssl_ca': ssl_ca}
-    engine = create_engine(db_url,
-                           encoding='utf8',
-                           connect_args=connect_args,
-                           pool_size=int(db_pool_size),
-                           max_overflow=int(db_max_overflow))
-=======
     if db_url.startswith('sqlite'):
         engine = create_engine(db_url, encoding='utf8')
     else:
+
+        db_pool_size = config.get('mysqld', 'pool_size', 5)
+        db_pool_recycle = config.get('mysqld', 'pool_recycle', 300)
+        db_max_overflow = config.get('mysqld', 'max_overflow', 10)
+        ssl_ca = config.get('mysqld', 'ssl_ca', False)
+        connect_args = {}
+        if ssl_ca:
+            connect_args['ssl'] = {'ssl_ca': ssl_ca}
+
         engine = create_engine(db_url,
                                encoding='utf8',
+                               connect_args=connect_args,
                                pool_recycle=db_pool_recycle,
                                pool_size=db_pool_size,
                                max_overflow=db_max_overflow)
->>>>>>> e61c2c7e
 
     global DBSession
 
