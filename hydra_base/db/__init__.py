--- conflicted
+++ resolved
@@ -125,22 +125,6 @@
 
     global engine
 
-<<<<<<< HEAD
-=======
-    # Let's use at least 10 for size and 20 for overflow (hydra.ini file)
-    # To test the timeout: pool_size:1, max_overflow: 0, pool_timeout: 5 or any low value
-    #These values MUST be smaller than the pool timeouts of the DB, otherwise the connection
-    #will remain open on the client while it has been closed on the server, resulting in
-    #an error
-    db_pool_size = int(config.get('mysqld', 'pool_size',10)) # 10
-    db_pool_recycle = int(config.get('mysqld', 'pool_recycle', 300)) # 300
-    db_max_overflow = int(config.get('mysqld', 'max_overflow', 20)) # 10 -> 30
-    db_pool_timeout = int(config.get('mysqld', 'pool_timeout', 10))
-    db_pool_pre_ping = True if config.get('mysqld', 'pool_pre_ping', 'Y').upper() == 'Y' else False
-
-    log.warning(f"db_pool_size: {db_pool_size} - pool_recycle: {db_pool_recycle} - max_overflow: {db_max_overflow} - pool_timeout: {db_pool_timeout} - pool_pre_ping: {db_pool_pre_ping}")
-
->>>>>>> ee32aaf2
     if db_url.startswith('sqlite'):
         engine = create_engine(db_url)
     else:
