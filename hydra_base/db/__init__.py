#!/usr/bin/env python
# -*- coding: utf-8 -*-

# (c) Copyright 2013 to 2017 University of Manchester
#
# HydraPlatform is free software: you can redistribute it and/or modify
# it under the terms of the GNU Lesser General Public License as published by
# the Free Software Foundation, either version 3 of the License, or
# (at your option) any later version.
#
# HydraPlatform is distributed in the hope that it will be useful,
# but WITHOUT ANY WARRANTY; without even the implied warranty of
# MERCHANTABILITY or FITNESS FOR A PARTICULAR PURPOSE.  See the
# GNU General Public License for more details.
#
# You should have received a copy of the GNU Lesser General Public License
# along with HydraPlatform.  If not, see <http://www.gnu.org/licenses/>
#

import sqlalchemy
from sqlalchemy.orm import scoped_session
from sqlalchemy import create_engine

#Import these as a test for foreign key checking in
from sqlalchemy import event
from sqlalchemy.engine import Engine

from .. import config
from zope.sqlalchemy import register

from hydra_base.exceptions import HydraError

import transaction
from sqlalchemy.ext.declarative import declarative_base
from sqlalchemy.orm import sessionmaker

import logging
log = logging.getLogger(__name__)

global DeclarativeBase
DeclarativeBase = declarative_base()

global DBSession
DBSession = None

global engine
engine = None

global hydra_db_url
hydra_db_url=None

#logger_sqlalchemy = logging.getLogger('sqlalchemy')
#logger_sqlalchemy.setLevel(logging.DEBUG)

# @event.listens_for(Engine, "connect")
# def set_sqlite_pragma(dbapi_connection, connection_record):
#     cursor = dbapi_connection.cursor()
#     cursor.execute("PRAGMA foreign_keys=ON")
#     cursor.close()

def create_mysql_db(db_url):
    """
        To simplify deployment, create the mysql DB if it's not there.
        Accepts a URL with or without a DB name stated, and returns a db url
        containing the db name for use in the main sqlalchemy engine.

        THe formats can take the following form:

        mysql+driver://username:password@hostname
        mysql+driver://username:password@hostname/dbname

        if no DB name is specified, it is retrieved from config
    """

    #add a special case for a memory-based sqlite session
    if db_url == 'sqlite://':
        return db_url

    #Remove trailing whitespace and forwardslashes
    db_url = db_url.strip().strip('/')


    #Check this is a mysql URL
    if db_url.find('mysql') >= 0:

        #Get the DB name from config and check if it's in the URL
        db_name = config.get('mysqld', 'db_name', 'hydradb')
        if db_url.find(db_name) >= 0:
            no_db_url = db_url.rsplit("/", 1)[0]
        else:
            #Check that there is a hostname specified, as we'll be using the '@' symbol soon..
            if db_url.find('@') == -1:
                raise HydraError("No Hostname specified in DB url")

            #Check if there's a DB name specified that's different to the one in config.
            host_and_db_name = db_url.split('@')[1]
            if host_and_db_name.find('/') >= 0:
                no_db_url, db_name = db_url.rsplit("/", 1)
            else:
                no_db_url = db_url
                db_url = no_db_url + "/" + db_name

        db_url = "{}?charset=utf8&use_unicode=1".format(db_url)

        if config.get('mysqld', 'auto_create', 'Y') == 'Y':
            tmp_engine = create_engine(no_db_url)
            log.debug("Creating database {0} as it does not exist.".format(db_name))
            tmp_engine.execute("CREATE DATABASE IF NOT EXISTS {0}".format(db_name))

    return db_url

def restart_session():
    """
        WILL RESTART THE SESSION
    """
    global DBSession
    DBSession.close()
    global hydra_db_url
    connect(hydra_db_url)


def connect(db_url=None):
    if db_url is None:
        db_url = config.get('mysqld', 'url')

    log.info("Connecting to database 1.0")
    if db_url.find('@') >= 0:
        log.info("DB URL: %s", db_url.split('@')[1])
    else:
        log.info("DB URL: %s", db_url)

    db_url = create_mysql_db(db_url)

    global engine

<<<<<<< HEAD
    db_pool_size = config.get('mysqld', 'pool_size', 10)
    db_pool_recycle = config.get('mysqld', 'pool_recycle', 300)
    db_max_overflow = config.get('mysqld', 'max_overflow', 10)
=======
    db_pool_size = config.get('mysqld', 'pool_size',1) #5
    db_pool_recycle = config.get('mysqld', 'pool_recycle', 1) # 300
    db_max_overflow = config.get('mysqld', 'max_overflow', 0) #0
    db_pool_timeout = config.get('mysqld', 'pool_timeout', 10)

>>>>>>> 96f3d51c
    if db_url.startswith('sqlite'):
        engine = create_engine(db_url, encoding='utf8')
    else:
        engine = create_engine(db_url,
                               encoding='utf8',
                               pool_recycle=db_pool_recycle,
                               pool_size=db_pool_size,
                               pool_timeout=db_pool_timeout,
                               max_overflow=db_max_overflow)

    global hydra_db_url
    hydra_db_url=db_url


    global DBSession

    maker = sessionmaker(bind=engine, autoflush=False, autocommit=False)
    DBSession = scoped_session(maker)
    register(DBSession)


    global DeclarativeBase
    try:
        DeclarativeBase.metadata.create_all(engine, checkfirst=True)
    except sqlalchemy.exc.OperationalError as err:
        log.warning("Error creating database: %s", err)

    return db_url

def get_session():
    global DBSession
    return DBSession

def commit_transaction():
    try:
        transaction.commit()
    except Exception as e:
        #import pudb; pudb.set_trace()
        log.critical(e)
        transaction.abort()

def close_session():
    #import pudb; pudb.set_trace()
    DBSession.remove()

def rollback_transaction():
    #import pudb; pudb.set_trace()
    transaction.abort()<|MERGE_RESOLUTION|>--- conflicted
+++ resolved
@@ -133,17 +133,11 @@
 
     global engine
 
-<<<<<<< HEAD
-    db_pool_size = config.get('mysqld', 'pool_size', 10)
-    db_pool_recycle = config.get('mysqld', 'pool_recycle', 300)
-    db_max_overflow = config.get('mysqld', 'max_overflow', 10)
-=======
-    db_pool_size = config.get('mysqld', 'pool_size',1) #5
+    db_pool_size = config.get('mysqld', 'pool_size',1) # 10
     db_pool_recycle = config.get('mysqld', 'pool_recycle', 1) # 300
-    db_max_overflow = config.get('mysqld', 'max_overflow', 0) #0
+    db_max_overflow = config.get('mysqld', 'max_overflow', 0) # 10
     db_pool_timeout = config.get('mysqld', 'pool_timeout', 10)
 
->>>>>>> 96f3d51c
     if db_url.startswith('sqlite'):
         engine = create_engine(db_url, encoding='utf8')
     else:
