--- conflicted
+++ resolved
@@ -30,15 +30,13 @@
 DateTime,\
 Unicode
 
-<<<<<<< HEAD
 from hydra_base.lib.objects import JSONObject
 from hydra_base.lib.storage import (
     MongoDatasetManager,
     MongoStorageAdapter
 )
-=======
+
 from collections import defaultdict
->>>>>>> 4395850a
 
 from hydra_base.lib.objects import JSONObject, Dataset as JSONDataset
 from hydra_base.lib.cache import cache
@@ -126,11 +124,7 @@
     def updated_by(cls):
         return Column(Integer, ForeignKey('tUser.id'), onupdate=get_user_id_from_engine)
 
-<<<<<<< HEAD
-    updated_at = Column(DateTime, nullable=False, default=datetime.datetime.utcnow(), onupdate=datetime.datetime.utcnow())
-=======
     updated_at = Column(DateTime, nullable=False, server_default=text(u'CURRENT_TIMESTAMP'), onupdate=func.current_timestamp())
->>>>>>> 4395850a
 
 class PermissionControlled(object):
     def set_owner(self, user_id, read='Y', write='Y', share='Y'):
@@ -147,11 +141,7 @@
 
         if read is not None:
             owner.view = read
-<<<<<<< HEAD
-        if edit is not None:
-=======
         if write is not None:
->>>>>>> 4395850a
             owner.edit = write
         if share is not None:
             owner.share = share
@@ -327,14 +317,11 @@
     _parents  = ['tResourceScenario', 'tUnit']
     _children = ['tMetadata']
 
-<<<<<<< HEAD
-=======
     def get_value(self):
         """
             Get the value
         """
         return self.value
->>>>>>> 4395850a
 
     def set_metadata(self, metadata_tree):
         """
