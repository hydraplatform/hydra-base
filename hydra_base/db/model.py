#!/usr/bin/env python
# -*- coding: utf-8 -*-

# (c) Copyright 2013 to 2017 University of Manchester
#
# HydraPlatform is free software: you can redistribute it and/or modify
# it under the terms of the GNU Lesser General Public License as published by
# the Free Software Foundation, either version 3 of the License, or
# (at your option) any later version.
#
# HydraPlatform is distributed in the hope that it will be useful,
# but WITHOUT ANY WARRANTY; without even the implied warranty of
# MERCHANTABILITY or FITNESS FOR A PARTICULAR PURPOSE.  See the
# GNU General Public License for more details.
#
# You should have received a copy of the GNU Lesser General Public License
# along with HydraPlatform.  If not, see <http://www.gnu.org/licenses/>
#

from sqlalchemy import Column,\
ForeignKey,\
text,\
Integer,\
String,\
LargeBinary,\
Text,\
TIMESTAMP,\
BIGINT,\
Float,\
Text

from sqlalchemy import inspect, func

from ..exceptions import HydraError, PermissionError

from sqlalchemy.orm import relationship, backref

from ..util.hydra_dateutil import ordinal_to_timestamp, get_datetime

from . import DeclarativeBase as Base, get_session

from ..util import generate_data_hash, get_val

from sqlalchemy.sql.expression import case
from sqlalchemy import UniqueConstraint, and_
from sqlalchemy.dialects import mysql

import pandas as pd

from sqlalchemy.orm import validates

import json
import zlib
from .. import config
import logging
import bcrypt
log = logging.getLogger(__name__)

def get_timestamp(ordinal):
    """
        Turn an ordinal timestamp into a datetime string.
    """
    if ordinal is None:
        return None
    timestamp = str(ordinal_to_timestamp(ordinal))
    return timestamp


#***************************************************
#Data
#***************************************************

class Inspect(object):
    _parents = []
    _children = []

    def get_columns_and_relationships(self):
        return inspect(self).attrs.keys()

class Dataset(Base, Inspect):
    """
        Table holding all the attribute values
    """
    __tablename__='tDataset'

    id         = Column(Integer(), primary_key=True, index=True, nullable=False)
    name       = Column(String(60),  nullable=False)
    type       = Column(String(60),  nullable=False)
    unit       = Column(String(60))
    hash       = Column(BIGINT(),  nullable=False, unique=True)
    cr_date    = Column(TIMESTAMP(),  nullable=False, server_default=text(u'CURRENT_TIMESTAMP'))
    created_by = Column(Integer(), ForeignKey('tUser.id'))
    hidden     = Column(String(1),  nullable=False, server_default=text(u"'N'"))
    value      = Column('value', Text().with_variant(mysql.TEXT(4294967295), 'mysql'),  nullable=True)

<<<<<<< HEAD
    user = relationship('User', backref=backref("datasets", order_by=id))
=======
    start_time = Column(String(60),  nullable=True)
    frequency = Column(String(10),  nullable=True)
    value = Column('value', Text(4294967295),  nullable=True)
>>>>>>> 0e1e92c4

    _parents  = ['tResourceScenario']
    _children = ['tMetadata']

    def set_metadata(self, metadata_dict):
        """
            Set the metadata on a dataset

            **metadata_dict**: A dictionary of metadata key-vals.
            Transforms this dict into an array of metadata objects for
            storage in the DB.
        """
        if metadata_dict is None:
            return

        existing_metadata = []
        for m in self.metadata:
            existing_metadata.append(m.key)
            if m.key in metadata_dict:
                if m.value != metadata_dict[m.key]:
                    m.value = metadata_dict[m.key]


        for k, v in metadata_dict.items():
            if k not in existing_metadata:
                m_i = Metadata(key=str(k),value=str(v))
                self.metadata.append(m_i)

        metadata_to_delete =  set(existing_metadata).difference(set(metadata_dict.keys()))
        for m in self.metadata:
            if m.key in metadata_to_delete:
                get_session().delete(m)

    def get_val(self, timestamp=None):
        """
            If a timestamp is passed to this function,
            return the values appropriate to the requested times.

            If the timestamp is *before* the start of the timeseries data, return None
            If the timestamp is *after* the end of the timeseries data, return the last
            value.

            The raw flag indicates whether timeseries should be returned raw -- exactly
            as they are in the DB (a timeseries being a list of timeseries data objects,
            for example) or as a single python dictionary
        """
        val = get_val(self, timestamp)
        return val

    def set_val(self, data_type, val):
        if data_type in ('descriptor','scalar'):
            self.value = str(val)
        elif data_type == 'array':
            if not isinstance(val, str) and not isinstance(val, unicode):
                val = json.dumps(val)

            if len(val) > config.get('DATA', 'compression_threshold', 1000):
                self.value = zlib.compress(val)
            else:
                self.value = val
        elif data_type == 'timeseries':
            if type(val) == list:
                test_val_keys = []
                test_vals = []
                for time, value in val:
                    try:
                        v = eval(value)
                    except:
                        v = value
                    try:
                        test_val_keys.append(get_datetime(time))
                    except:
                        test_val_keys.append(time)
                    test_vals.append(v)

                timeseries_pd = pd.DataFrame(test_vals, index=pd.Series(test_val_keys))
                #Epoch doesn't work here because dates before 1970 are not supported
                #in read_json. Ridiculous.
                json_value =  timeseries_pd.to_json(date_format='iso', date_unit='ns')
                if len(json_value) > config.get('DATA', 'compression_threshold', 1000):
                    self.value = zlib.compress(json_value)
                else:
                    self.value = json_value
            else:
                self.value = val
        else:
            raise HydraError("Invalid data type %s"%(data_type,))

    def set_hash(self,metadata=None):


        if metadata is None:
            metadata = self.get_metadata_as_dict()

        dataset_dict = dict(name      = self.name,
                           unit       = self.unit,
                           type       = self.type,
                           value      = self.value,
                           metadata   = metadata)

        data_hash = generate_data_hash(dataset_dict)

        self.hash = data_hash

        return data_hash

    def get_metadata_as_dict(self):
        metadata = {}
        for r in self.metadata:
            val = str(r.value)

            metadata[str(r.key)] = val

        return metadata

    def set_owner(self, user_id, read='Y', write='Y', share='Y'):
        owner = None
        for o in self.owners:
            if user_id == o.user_id:
                owner = o
                break
        else:
            owner = DatasetOwner()
            owner.dataset_id = self.id
            owner.user_id = int(user_id)
            self.owners.append(owner)

        owner.view  = read
        owner.edit  = write
        owner.share = share
        return owner

    def unset_owner(self, user_id):
        owner = None
        if str(user_id) == str(self.created_by):
            log.warn("Cannot unset %s as owner, as they created the dataset", user_id)
            return
        for o in self.owners:
            if user_id == o.user_id:
                owner = o
                get_session().delete(owner)
                break

    def check_read_permission(self, user_id):
        """
            Check whether this user can read this dataset
        """

        for owner in self.owners:
            if int(owner.user_id) == int(user_id):
                if owner.view == 'Y':
                    break
        else:
            raise PermissionError("Permission denied. User %s does not have read"
                             " access on dataset %s" %
                             (user_id, self.id))

    def check_user(self, user_id):
        """
            Check whether this user can read this dataset
        """

        if self.hidden == 'N':
            return True

        for owner in self.owners:
            if int(owner.user_id) == int(user_id):
                if owner.view == 'Y':
                    return True
        return False

    def check_write_permission(self, user_id):
        """
            Check whether this user can write this dataset
        """

        for owner in self.owners:
            if owner.user_id == int(user_id):
                if owner.view == 'Y' and owner.edit == 'Y':
                    break
        else:
            raise PermissionError("Permission denied. User %s does not have edit"
                             " access on dataset %s" %
                             (user_id, self.id))

    def check_share_permission(self, user_id):
        """
            Check whether this user can write this dataset
        """

        for owner in self.owners:
            if owner.user_id == int(user_id):
                if owner.view == 'Y' and owner.share == 'Y':
                    break
        else:
            raise PermissionError("Permission denied. User %s does not have share"
                             " access on dataset %s" %
                             (user_id, self.id))

class DatasetCollection(Base, Inspect):
    """
    """

    __tablename__='tDatasetCollection'

    id = Column(Integer(), primary_key=True, nullable=False)
    name = Column(String(60),  nullable=False)
    cr_date = Column(TIMESTAMP(),  nullable=False, server_default=text(u'CURRENT_TIMESTAMP'))

    _parents  = ['tDataset']
    _children = ['tDatasetCollectionItem']

class DatasetCollectionItem(Base, Inspect):
    """
    """

    __tablename__='tDatasetCollectionItem'

    collection_id = Column(Integer(), ForeignKey('tDatasetCollection.id'), primary_key=True, nullable=False)
    dataset_id = Column(Integer(), ForeignKey('tDataset.id'), primary_key=True, nullable=False)
    cr_date = Column(TIMESTAMP(),  nullable=False, server_default=text(u'CURRENT_TIMESTAMP'))

    collection = relationship('DatasetCollection', backref=backref("items", order_by=dataset_id, cascade="all, delete-orphan"))
    dataset = relationship('Dataset', backref=backref("collectionitems", order_by=dataset_id,  cascade="all, delete-orphan"))

    _parents  = ['tDatasetCollection']
    _children = []

class Metadata(Base, Inspect):
    """
    """

    __tablename__='tMetadata'

    dataset_id = Column(Integer(), ForeignKey('tDataset.id',  ondelete='CASCADE'), primary_key=True, nullable=False, index=True)
    key       = Column(String(60), primary_key=True, nullable=False)
    value     = Column(Text(1000).with_variant(mysql.TEXT(1000), 'mysql'),  nullable=False)

    dataset = relationship('Dataset', backref=backref("metadata", order_by=dataset_id, cascade="all, delete-orphan"))


    _parents  = ['tDataset']
    _children = []
#********************************************************
#Attributes & Templates
#********************************************************

class Attr(Base, Inspect):
    """
    """

    __tablename__='tAttr'

    __table_args__ = (
        UniqueConstraint('name', 'dimension', name="unique name dimension"),
    )

    id           = Column(Integer(), primary_key=True, nullable=False)
    name         = Column(String(60),  nullable=False)
    dimension    = Column(String(60), server_default=text(u"'dimensionless'"))
    description  = Column(String(1000))
    cr_date = Column(TIMESTAMP(),  nullable=False, server_default=text(u'CURRENT_TIMESTAMP'))

class AttrMap(Base, Inspect):
    """
    """

    __tablename__='tAttrMap'

    attr_id_a = Column(Integer(), ForeignKey('tAttr.id'), primary_key=True, nullable=False)
    attr_id_b = Column(Integer(), ForeignKey('tAttr.id'), primary_key=True, nullable=False)

    attr_a = relationship("Attr", foreign_keys=[attr_id_a], backref=backref('maps_to', order_by=attr_id_a))
    attr_b = relationship("Attr", foreign_keys=[attr_id_b], backref=backref('maps_from', order_by=attr_id_b))

class AttrGroup(Base, Inspect):

    """
        **exclusive** : If 'Y' then an attribute in this group cannot be in any other groups

    """

    __tablename__='tAttrGroup'

    __table_args__ = (
        UniqueConstraint('name', 'project_id', name="unique attr group name"),
    )

    id               = Column(Integer(), primary_key=True, nullable=False, index=True)
    name             = Column(String(200), nullable=False)
    description      = Column(Text().with_variant(mysql.TEXT(1000), 'mysql'))
    layout           = Column(Text().with_variant(mysql.TEXT(5000), 'mysql'))
    exclusive        = Column(String(1),  nullable=False, server_default=text(u"'N'"))
    project_id       = Column(Integer(), ForeignKey('tProject.id'), primary_key=False, nullable=False)
    cr_date          = Column(TIMESTAMP(),  nullable=False, server_default=text(u'CURRENT_TIMESTAMP'))

    project          = relationship('Project', backref=backref('attrgroups', uselist=True, cascade="all, delete-orphan"), lazy='joined')


    _parents  = ['tProject']
    _children = []

class AttrGroupItem(Base, Inspect):
    """
        Items within an attribute group. Groupings are network dependent, and you can't
        have an attribute in a group twice, or an attribute in two groups.
    """

    __tablename__='tAttrGroupItem'

    group_id    = Column(Integer(), ForeignKey('tAttrGroup.id'), primary_key=True, nullable=False)
    attr_id    = Column(Integer(), ForeignKey('tAttr.id'), primary_key=True, nullable=False)
    network_id    = Column(Integer(), ForeignKey('tNetwork.id'), primary_key=True, nullable=False)

    group = relationship('AttrGroup', backref=backref('items', uselist=True, cascade="all, delete-orphan"), lazy='joined')
    attr = relationship('Attr')
    network = relationship('Network', backref=backref('attrgroupitems', uselist=True, cascade="all, delete-orphan"), lazy='joined')


    _parents  = ['tAttrGroup']
    _children = []

class ResourceAttrMap(Base, Inspect):
    """
    """

    __tablename__='tResourceAttrMap'

    network_a_id       = Column(Integer(), ForeignKey('tNetwork.id'), primary_key=True, nullable=False)
    network_b_id       = Column(Integer(), ForeignKey('tNetwork.id'), primary_key=True, nullable=False)
    resource_attr_id_a = Column(Integer(), ForeignKey('tResourceAttr.id'), primary_key=True, nullable=False)
    resource_attr_id_b = Column(Integer(), ForeignKey('tResourceAttr.id'), primary_key=True, nullable=False)

    resourceattr_a = relationship("ResourceAttr", foreign_keys=[resource_attr_id_a])
    resourceattr_b = relationship("ResourceAttr", foreign_keys=[resource_attr_id_b])

    network_a = relationship("Network", foreign_keys=[network_a_id])
    network_b = relationship("Network", foreign_keys=[network_b_id])

class Template(Base, Inspect):
    """
    """

    __tablename__='tTemplate'

    id = Column(Integer(), primary_key=True, nullable=False)
    name = Column(String(60),  nullable=False, unique=True)
    cr_date = Column(TIMESTAMP(),  nullable=False, server_default=text(u'CURRENT_TIMESTAMP'))
    layout = Column(Text().with_variant(mysql.TEXT(1000), 'mysql'))

    _parents  = []
    _children = ['tTemplateType']

class TemplateType(Base, Inspect):
    """
    """

    __tablename__='tTemplateType'
    __table_args__ = (
        UniqueConstraint('template_id', 'name', 'resource_type', name="unique type name"),
    )

    id = Column(Integer(), primary_key=True, nullable=False)
    name = Column(String(60),  nullable=False)
    template_id = Column(Integer(), ForeignKey('tTemplate.id'), nullable=False)
    resource_type = Column(String(60))
    alias = Column(String(100))
    layout = Column(Text().with_variant(mysql.TEXT(1000), 'mysql'))
    cr_date = Column(TIMESTAMP(),  nullable=False, server_default=text(u'CURRENT_TIMESTAMP'))

    template = relationship('Template', backref=backref("templatetypes", order_by=id, cascade="all, delete-orphan"))


    _parents  = ['tTemplate']
    _children = ['tTypeAttr']

class TypeAttr(Base, Inspect):
    """
    """

    __tablename__='tTypeAttr'

    attr_id = Column(Integer(), ForeignKey('tAttr.id'), primary_key=True, nullable=False)
    type_id = Column(Integer(), ForeignKey('tTemplateType.id', ondelete='CASCADE'), primary_key=True, nullable=False)
    default_dataset_id = Column(Integer(), ForeignKey('tDataset.id'))
    attr_is_var        = Column(String(1), server_default=text(u"'N'"))
    data_type          = Column(String(60))
    data_restriction   = Column(Text().with_variant(mysql.TEXT(1000), 'mysql'))
    unit               = Column(String(60))
    description        = Column(Text().with_variant(mysql.TEXT(1000), 'mysql'))
    properties         = Column(Text().with_variant(mysql.TEXT(1000), 'mysql'))
    cr_date = Column(TIMESTAMP(),  nullable=False, server_default=text(u'CURRENT_TIMESTAMP'))

    attr = relationship('Attr')
    templatetype = relationship('TemplateType',  backref=backref("typeattrs", order_by=attr_id, cascade="all, delete-orphan"))
    default_dataset = relationship('Dataset')

    _parents  = ['tTemplateType']
    _children = []

    def get_attr(self):

        if self.attr is None:
            attr = get_session().query(Attr).filter(Attr.id==self.attr_id).first()
        else:
            attr = self.attr

        return attr


class ResourceAttr(Base, Inspect):
    """
    """

    __tablename__='tResourceAttr'

    __table_args__ = (
        UniqueConstraint('network_id', 'attr_id', name = 'net_attr_1'),
        UniqueConstraint('project_id', 'attr_id', name = 'proj_attr_1'),
        UniqueConstraint('node_id',    'attr_id', name = 'node_attr_1'),
        UniqueConstraint('link_id',    'attr_id', name = 'link_attr_1'),
        UniqueConstraint('group_id',   'attr_id', name = 'group_attr_1'),
    )

    id = Column(Integer(), primary_key=True, nullable=False)
    attr_id = Column(Integer(), ForeignKey('tAttr.id'),  nullable=False)
    ref_key = Column(String(60),  nullable=False, index=True)
    network_id  = Column(Integer(),  ForeignKey('tNetwork.id'), index=True, nullable=True,)
    project_id  = Column(Integer(),  ForeignKey('tProject.id'), index=True, nullable=True,)
    node_id     = Column(Integer(),  ForeignKey('tNode.id'), index=True, nullable=True)
    link_id     = Column(Integer(),  ForeignKey('tLink.id'), index=True, nullable=True)
    group_id    = Column(Integer(),  ForeignKey('tResourceGroup.id'), index=True, nullable=True)
    attr_is_var = Column(String(1),  nullable=False, server_default=text(u"'N'"))
    cr_date = Column(TIMESTAMP(),  nullable=False, server_default=text(u'CURRENT_TIMESTAMP'))

    attr = relationship('Attr')
    project = relationship('Project', backref=backref('attributes', uselist=True, cascade="all, delete-orphan"), uselist=False)
    network = relationship('Network', backref=backref('attributes', uselist=True, cascade="all, delete-orphan"), uselist=False)
    node = relationship('Node', backref=backref('attributes', uselist=True, cascade="all, delete-orphan"), uselist=False)
    link = relationship('Link', backref=backref('attributes', uselist=True, cascade="all, delete-orphan"), uselist=False)
    resourcegroup = relationship('ResourceGroup', backref=backref('attributes', uselist=True, cascade="all, delete-orphan"), uselist=False)

    _parents  = ['tNode', 'tLink', 'tResourceGroup', 'tNetwork', 'tProject']
    _children = []

    def get_network(self):
        """
         Get the network that this resource attribute is in.
        """
        ref_key = self.ref_key
        if ref_key == 'NETWORK':
            return self.network
        elif ref_key == 'NODE':
            return self.node.network
        elif ref_key == 'LINK':
            return self.link.network
        elif ref_key == 'GROUP':
            return self.group.network
        elif ref_key == 'PROJECT':
            return None

    def get_resource(self):
        ref_key = self.ref_key
        if ref_key == 'NETWORK':
            return self.network
        elif ref_key == 'NODE':
            return self.node
        elif ref_key == 'LINK':
            return self.link
        elif ref_key == 'GROUP':
            return self.resourcegroup
        elif ref_key == 'PROJECT':
            return self.project

    def get_resource_id(self):
        ref_key = self.ref_key
        if ref_key == 'NETWORK':
            return self.network_id
        elif ref_key == 'NODE':
            return self.node_id
        elif ref_key == 'LINK':
            return self.link_id
        elif ref_key == 'GROUP':
            return self.group_id
        elif ref_key == 'PROJECT':
            return self.project_id

    def check_read_permission(self, user_id):
        """
            Check whether this user can read this resource attribute
        """
        self.get_resource().check_read_permission(user_id)

    def check_write_permission(self, user_id):
        """
            Check whether this user can write this node
        """
        self.get_resource().check_write_permission(user_id)


class ResourceType(Base, Inspect):
    """
    """

    __tablename__='tResourceType'
    __table_args__ = (
        UniqueConstraint('network_id', 'type_id', name='net_type_1'),
        UniqueConstraint('node_id', 'type_id', name='node_type_1'),
        UniqueConstraint('link_id', 'type_id',  name = 'link_type_1'),
        UniqueConstraint('group_id', 'type_id', name = 'group_type_1'),

    )
    id = Column(Integer, primary_key=True, nullable=False)
    type_id = Column(Integer(), ForeignKey('tTemplateType.id'), primary_key=False, nullable=False)
    ref_key = Column(String(60),nullable=False)
    network_id  = Column(Integer(),  ForeignKey('tNetwork.id'), nullable=True,)
    node_id     = Column(Integer(),  ForeignKey('tNode.id'), nullable=True)
    link_id     = Column(Integer(),  ForeignKey('tLink.id'), nullable=True)
    group_id    = Column(Integer(),  ForeignKey('tResourceGroup.id'), nullable=True)
    cr_date = Column(TIMESTAMP(),  nullable=False, server_default=text(u'CURRENT_TIMESTAMP'))


    templatetype = relationship('TemplateType', backref=backref('resourcetypes', uselist=True, cascade="all, delete-orphan"))

    network = relationship('Network', backref=backref('types', uselist=True, cascade="all, delete-orphan"), uselist=False)
    node = relationship('Node', backref=backref('types', uselist=True, cascade="all, delete-orphan"), uselist=False)
    link = relationship('Link', backref=backref('types', uselist=True, cascade="all, delete-orphan"), uselist=False)
    resourcegroup = relationship('ResourceGroup', backref=backref('types', uselist=True, cascade="all, delete-orphan"), uselist=False)

    _parents  = ['tNode', 'tLink', 'tResourceGroup', 'tNetwork', 'tProject']
    _children = []

    def get_resource(self):
        ref_key = self.ref_key
        if ref_key == 'PROJECT':
            return self.project
        elif ref_key == 'NETWORK':
            return self.network
        elif ref_key == 'NODE':
            return self.node
        elif ref_key == 'LINK':
            return self.link
        elif ref_key == 'GROUP':
            return self.group

    def get_resource_id(self):
        ref_key = self.ref_key
        if ref_key == 'PROJECT':
            return self.project_id
        elif ref_key == 'NETWORK':
            return self.network_id
        elif ref_key == 'NODE':
            return self.node_id
        elif ref_key == 'LINK':
            return self.link_id
        elif ref_key == 'GROUP':
            return self.group_id

#*****************************************************
# Topology & Scenarios
#*****************************************************

class Project(Base, Inspect):
    """
    """

    __tablename__='tProject'
    ref_key = 'PROJECT'


    __table_args__ = (
        UniqueConstraint('name', 'created_by', 'status', name="unique proj name"),
    )

    attribute_data = []

    id = Column(Integer(), primary_key=True, nullable=False)
    name = Column(String(60),  nullable=False, unique=False)
    description = Column(String(1000))
    status = Column(String(1),  nullable=False, server_default=text(u"'A'"))
    cr_date = Column(TIMESTAMP(),  nullable=False, server_default=text(u'CURRENT_TIMESTAMP'))
    created_by = Column(Integer(), ForeignKey('tUser.id'), nullable=False)

    user = relationship('User', backref=backref("projects", order_by=id))

    _parents  = []
    _children = ['tNetwork']

    def get_name(self):
        return self.project_name

    def get_attribute_data(self):
        attribute_data_rs = get_session().query(ResourceScenario).join(ResourceAttr).filter(ResourceAttr.project_id==self.id).all()
        self.attribute_data = attribute_data_rs
        return attribute_data_rs

    def add_attribute(self, attr_id, attr_is_var='N'):
        res_attr = ResourceAttr()
        res_attr.attr_id = attr_id
        res_attr.attr_is_var = attr_is_var
        res_attr.ref_key = self.ref_key
        res_attr.project_id  = self.id
        self.attributes.append(res_attr)

        return res_attr

    def set_owner(self, user_id, read='Y', write='Y', share='Y'):

        for o in self.owners:
            if user_id == o.user_id:
                owner = o
                break
        else:
            owner = ProjectOwner()
            owner.project_id = self.id
            owner.user_id = int(user_id)
            self.owners.append(owner)

        owner.view = read
        owner.edit = write
        owner.share = share

        return owner

    def unset_owner(self, user_id):
        owner = None
        if str(user_id) == str(self.created_by):
            log.warn("Cannot unset %s as owner, as they created the project", user_id)
            return
        for o in self.owners:
            if user_id == o.user_id:
                owner = o
                get_session().delete(owner)
                break

    def check_read_permission(self, user_id):
        """
            Check whether this user can read this project
        """

        for owner in self.owners:
            if owner.user_id == user_id:
                if owner.view == 'Y':
                    break
        else:
            raise PermissionError("Permission denied. User %s does not have read"
                             " access on project %s" %
                             (user_id, self.id))

    def check_write_permission(self, user_id):
        """
            Check whether this user can write this project
        """

        for owner in self.owners:
            if owner.user_id == int(user_id):
                if owner.view == 'Y' and owner.edit == 'Y':
                    break
        else:
            raise PermissionError("Permission denied. User %s does not have edit"
                             " access on project %s" %
                             (user_id, self.id))

    def check_share_permission(self, user_id):
        """
            Check whether this user can write this project
        """

        for owner in self.owners:
            if owner.user_id == int(user_id):
                if owner.view == 'Y' and owner.share == 'Y':
                    break
        else:
            raise PermissionError("Permission denied. User %s does not have share"
                             " access on project %s" %
                             (user_id, self.id))



class Network(Base, Inspect):
    """
    """

    __tablename__='tNetwork'
    __table_args__ = (
        UniqueConstraint('name', 'project_id', name="unique net name"),
    )
    ref_key = 'NETWORK'

    id = Column(Integer(), primary_key=True, nullable=False)
    name = Column(String(200),  nullable=False)
    description = Column(String(1000))
    layout = Column(Text().with_variant(mysql.TEXT(1000), 'mysql'))
    project_id = Column(Integer(), ForeignKey('tProject.id'),  nullable=False)
    status = Column(String(1),  nullable=False, server_default=text(u"'A'"))
    cr_date = Column(TIMESTAMP(),  nullable=False, server_default=text(u'CURRENT_TIMESTAMP'))
    projection = Column(String(1000))
    created_by = Column(Integer(), ForeignKey('tUser.id'), nullable=False)

    project = relationship('Project', backref=backref("networks", order_by="asc(Network.cr_date)", cascade="all, delete-orphan"))

    _parents  = ['tNode', 'tLink', 'tResourceGroup']
    _children = ['tProject']

    def get_name(self):
        return self.name

    def add_attribute(self, attr_id, attr_is_var='N'):
        res_attr = ResourceAttr()
        res_attr.attr_id = attr_id
        res_attr.attr_is_var = attr_is_var
        res_attr.ref_key = self.ref_key
        res_attr.network_id  = self.id
        self.attributes.append(res_attr)

        return res_attr

    def add_link(self, name, desc, layout, node_1, node_2):
        """
            Add a link to a network. Links are what effectively
            define the network topology, by associating two already
            existing nodes.
        """

        existing_link = get_session().query(Link).filter(Link.name==name, Link.network_id==self.id).first()
        if existing_link is not None:
            raise HydraError("A link with name %s is already in network %s"%(name, self.id))

        l = Link()
        l.name        = name
        l.description = desc
        l.layout           = str(layout) if layout is not None else None
        l.node_a           = node_1
        l.node_b           = node_2

        get_session().add(l)

        self.links.append(l)

        return l


    def add_node(self, name, desc, layout, node_x, node_y):
        """
            Add a node to a network.
        """
        existing_node = get_session().query(Node).filter(Node.name==name, Node.network_id==self.id).first()
        if existing_node is not None:
            raise HydraError("A node with name %s is already in network %s"%(name, self.id))

        node = Node()
        node.name        = name
        node.description = desc
        node.layout      = str(layout) if layout is not None else None
        node.x           = node_x
        node.y           = node_y

        #Do not call save here because it is likely that we may want
        #to bulk insert nodes, not one at a time.

        get_session().add(node)

        self.nodes.append(node)

        return node

    def add_group(self, name, desc, status):
        """
            Add a new group to a network.
        """

        existing_group = get_session().query(ResourceGroup).filter(ResourceGroup.name==name, ResourceGroup.network_id==self.id).first()
        if existing_group is not None:
            raise HydraError("A resource group with name %s is already in network %s"%(name, self.id))

        group_i             = ResourceGroup()
        group_i.name        = name
        group_i.description = desc
        group_i.status      = status

        get_session().add(group_i)

        self.resourcegroups.append(group_i)


        return group_i

    def set_owner(self, user_id, read='Y', write='Y', share='Y'):
        owner = None
        for o in self.owners:
            if str(user_id) == str(o.user_id):
                owner = o
                break
        else:
            owner = NetworkOwner()
            owner.network_id = self.id
            self.owners.append(owner)

        owner.user_id = int(user_id)
        owner.view  = read
        owner.edit  = write
        owner.share = share

        return owner

    def unset_owner(self, user_id):
        owner = None
        if str(user_id) == str(self.created_by):
            log.warn("Cannot unset %s as owner, as they created the network", user_id)
            return
        for o in self.owners:
            if user_id == o.user_id:
                owner = o
                get_session().delete(owner)
                break

    def check_read_permission(self, user_id):
        """
            Check whether this user can read this network
        """

        if int(self.created_by) == int(user_id):
            return

        for owner in self.owners:
            if int(owner.user_id) == int(user_id):
                if owner.view == 'Y':
                    break
        else:
            raise PermissionError("Permission denied. User %s does not have read"
                             " access on network %s" %
                             (user_id, self.id))

    def check_write_permission(self, user_id):
        """
            Check whether this user can write this project
        """

        if int(self.created_by) == int(user_id):
            return

        for owner in self.owners:
            if owner.user_id == int(user_id):
                if owner.view == 'Y' and owner.edit == 'Y':
                    break
        else:
            raise PermissionError("Permission denied. User %s does not have edit"
                             " access on network %s" %
                             (user_id, self.id))

    def check_share_permission(self, user_id):
        """
            Check whether this user can write this project
        """

        if int(self.created_by) == int(user_id):
            return

        for owner in self.owners:
            if owner.user_id == int(user_id):
                if owner.view == 'Y' and owner.share == 'Y':
                    break
        else:
            raise PermissionError("Permission denied. User %s does not have share"
                             " access on network %s" %
                             (user_id, self.id))

class Link(Base, Inspect):
    """
    """

    __tablename__='tLink'

    __table_args__ = (
        UniqueConstraint('network_id', 'name', name="unique link name"),
    )
    ref_key = 'LINK'

    id = Column(Integer(), primary_key=True, nullable=False)
    network_id = Column(Integer(), ForeignKey('tNetwork.id'), nullable=False)
    status = Column(String(1),  nullable=False, server_default=text(u"'A'"))
    node_1_id = Column(Integer(), ForeignKey('tNode.id'), nullable=False)
    node_2_id = Column(Integer(), ForeignKey('tNode.id'), nullable=False)
    name = Column(String(60))
    description = Column(String(1000))
    layout = Column(Text().with_variant(mysql.TEXT(1000), 'mysql'))
    cr_date = Column(TIMESTAMP(),  nullable=False, server_default=text(u'CURRENT_TIMESTAMP'))

    network = relationship('Network', backref=backref("links", order_by=network_id, cascade="all, delete-orphan"), lazy='joined')
    node_a = relationship('Node', foreign_keys=[node_1_id], backref=backref("links_to", order_by=id, cascade="all, delete-orphan"))
    node_b = relationship('Node', foreign_keys=[node_2_id], backref=backref("links_from", order_by=id, cascade="all, delete-orphan"))

    _parents  = ['tNetwork']
    _children = ['tResourceAttr', 'tResourceType']

    def get_name(self):
        return self.name

    #For backward compatibility
    @property
    def link_id(self):
        return self.id

    @property
    def link_name(self):
        return self.name

    @link_name.setter
    def link_name_setter(self, value):
        self.name = value

    @property
    def link_description(self):
        return self.description

    @link_description.setter
    def link_description_setter(self):
        self.description = self.link_description

    def add_attribute(self, attr_id, attr_is_var='N'):
        res_attr = ResourceAttr()
        res_attr.attr_id = attr_id
        res_attr.attr_is_var = attr_is_var
        res_attr.ref_key = self.ref_key
        res_attr.link_id  = self.id
        self.attributes.append(res_attr)

        return res_attr

    def check_read_permission(self, user_id):
        """
            Check whether this user can read this link
        """
        self.network.check_read_permission(user_id)

    def check_write_permission(self, user_id):
        """
            Check whether this user can write this link
        """

        self.network.check_write_permission(user_id)

class Node(Base, Inspect):
    """
    """

    __tablename__='tNode'
    __table_args__ = (
        UniqueConstraint('network_id', 'name', 'status', name="unique node name"),
    )
    ref_key = 'NODE'

    id = Column(Integer(), primary_key=True, nullable=False)
    network_id = Column(Integer(), ForeignKey('tNetwork.id'), nullable=False)
    description = Column(String(1000))
    name = Column(String(60),  nullable=False)
    status = Column(String(1),  nullable=False, server_default=text(u"'A'"))
    x = Column(Float(precision=10, asdecimal=True))
    y = Column(Float(precision=10, asdecimal=True))
    layout = Column(Text().with_variant(mysql.TEXT(1000), 'mysql'))
    cr_date = Column(TIMESTAMP(),  nullable=False, server_default=text(u'CURRENT_TIMESTAMP'))

    network = relationship('Network', backref=backref("nodes", order_by=network_id, cascade="all, delete-orphan"), lazy='joined')

    _parents  = ['tNetwork']
    _children = ['tResourceAttr', 'tResourceType']

    def get_name(self):
        return self.name

    #For backward compatibility
    @property
    def node_id(self):
        return self.id

    @property
    def node_name(self):
        return self.name

    @node_name.setter
    def node_name_setter(self, value):
        self.name = value

    @property
    def node_description(self):
        return self.description

    @node_description.setter
    def node_description_setter(self):
        self.description = self.node_description

    def add_attribute(self, attr_id, attr_is_var='N'):
        res_attr = ResourceAttr()
        res_attr.attr_id = attr_id
        res_attr.attr_is_var = attr_is_var
        res_attr.ref_key = self.ref_key
        res_attr.node_id  = self.id
        self.attributes.append(res_attr)

        return res_attr

    def check_read_permission(self, user_id):
        """
            Check whether this user can read this node
        """
        self.network.check_read_permission(user_id)

    def check_write_permission(self, user_id):
        """
            Check whether this user can write this node
        """

        self.network.check_write_permission(user_id)

class ResourceGroup(Base, Inspect):
    """
    """

    __tablename__='tResourceGroup'
    __table_args__ = (
        UniqueConstraint('network_id', 'name', name="unique resourcegroup name"),
    )

    ref_key = 'GROUP'
    id = Column(Integer(), primary_key=True, nullable=False)
    name = Column(String(60),  nullable=False)
    description = Column(String(1000))
    status = Column(String(1),  nullable=False, server_default=text(u"'A'"))
    cr_date = Column(TIMESTAMP(),  nullable=False, server_default=text(u'CURRENT_TIMESTAMP'))
    network_id = Column(Integer(), ForeignKey('tNetwork.id'),  nullable=False)

    network = relationship('Network', backref=backref("resourcegroups", order_by=id, cascade="all, delete-orphan"), lazy='joined')

    _parents  = ['tNetwork']
    _children = ['tResourceAttr', 'tResourceType']

    def get_name(self):
        return self.group_name

    #For backward compatibility
    @property
    def group_id(self):
        return self.id

    @property
    def group_name(self):
        return self.name

    @group_name.setter
    def group_name_setter(self, value):
        self.name = value

    @property
    def group_description(self):
        return self.description

    @group_description.setter
    def group_description_setter(self):
        self.description = self.group_description

    def add_attribute(self, attr_id, attr_is_var='N'):
        res_attr = ResourceAttr()
        res_attr.attr_id = attr_id
        res_attr.attr_is_var = attr_is_var
        res_attr.ref_key = self.ref_key
        res_attr.group_id  = self.id
        self.attributes.append(res_attr)

        return res_attr

    def get_items(self, scenario_id):
        """
            Get all the items in this group, in the given scenario
        """
        items = get_session().query(ResourceGroupItem)\
                .filter(ResourceGroupItem.group_id==self.id).\
                filter(ResourceGroupItem.scenario_id==scenario_id).all()

        return items

    def check_read_permission(self, user_id):
        """
            Check whether this user can read this group
        """
        self.network.check_read_permission(user_id)

    def check_write_permission(self, user_id):
        """
            Check whether this user can write this group
        """

        self.network.check_write_permission(user_id)

class ResourceGroupItem(Base, Inspect):
    """
    """

    __tablename__='tResourceGroupItem'

    __table_args__ = (
        UniqueConstraint('group_id', 'node_id', 'scenario_id', name='node_group_1'),
        UniqueConstraint('group_id', 'link_id', 'scenario_id',  name = 'link_group_1'),
        UniqueConstraint('group_id', 'subgroup_id', 'scenario_id', name = 'subgroup_group_1'),
    )

    id = Column(Integer(), primary_key=True, nullable=False)
    ref_key = Column(String(60),  nullable=False)

    node_id     = Column(Integer(),  ForeignKey('tNode.id'))
    link_id     = Column(Integer(),  ForeignKey('tLink.id'))
    subgroup_id = Column(Integer(),  ForeignKey('tResourceGroup.id'))

    group_id = Column(Integer(), ForeignKey('tResourceGroup.id'))
    scenario_id = Column(Integer(), ForeignKey('tScenario.id'),  nullable=False, index=True)

    cr_date = Column(TIMESTAMP(),  nullable=False, server_default=text(u'CURRENT_TIMESTAMP'))

    group = relationship('ResourceGroup', foreign_keys=[group_id], backref=backref("items", order_by=group_id))
    scenario = relationship('Scenario', backref=backref("resourcegroupitems", order_by=id, cascade="all, delete-orphan"))

    #These need to have backrefs to allow the deletion of networks & projects
    #--There needs to be a connection between the items & the resources to allow it
    node = relationship('Node', backref=backref("resourcegroupitems", order_by=id, cascade="all, delete-orphan"))
    link = relationship('Link', backref=backref("resourcegroupitems", order_by=id, cascade="all, delete-orphan"))
    subgroup = relationship('ResourceGroup', foreign_keys=[subgroup_id])

    _parents  = ['tResourceGroup', 'tScenario']
    _children = []

    def get_resource(self):
        ref_key = self.ref_key
        if ref_key == 'NODE':
            return self.node
        elif ref_key == 'LINK':
            return self.link
        elif ref_key == 'GROUP':
            return self.subgroup

    def get_resource_id(self):
        ref_key = self.ref_key
        if ref_key == 'NODE':
            return self.node_id
        elif ref_key == 'LINK':
            return self.link_id
        elif ref_key == 'GROUP':
            return self.subgroup_id

class ResourceScenario(Base, Inspect):
    """
    """

    __tablename__='tResourceScenario'

    dataset_id = Column(Integer(), ForeignKey('tDataset.id'), nullable=False)
    scenario_id = Column(Integer(), ForeignKey('tScenario.id'), primary_key=True, nullable=False, index=True)
    resource_attr_id = Column(Integer(), ForeignKey('tResourceAttr.id'), primary_key=True, nullable=False, index=True)
    source           = Column(String(60))
    cr_date = Column(TIMESTAMP(),  nullable=False, server_default=text(u'CURRENT_TIMESTAMP'))

    dataset      = relationship('Dataset', backref=backref("resourcescenarios", order_by=dataset_id))
    scenario     = relationship('Scenario', backref=backref("resourcescenarios", order_by=scenario_id, cascade="all, delete-orphan"))
    resourceattr = relationship('ResourceAttr', backref=backref("resourcescenarios", cascade="all, delete-orphan"), uselist=False)

    _parents  = ['tScenario', 'tResourceAttr']
    _children = ['tDataset']

    def get_dataset(self, user_id):
        dataset = get_session().query(Dataset.id,
                Dataset.type,
                Dataset.unit,
                Dataset.name,
                Dataset.hidden,
                case([(and_(Dataset.hidden=='Y', DatasetOwner.user_id is not None), None)],
                        else_=Dataset.value).label('value')).filter(
                Dataset.id==self.id).outerjoin(DatasetOwner,
                                    and_(Dataset.id==DatasetOwner.dataset_id,
                                    DatasetOwner.user_id==user_id)).one()

        return dataset

    @property
    def value(self):
        return self.dataset

class Scenario(Base, Inspect):
    """
    """

    __tablename__='tScenario'
    __table_args__ = (
        UniqueConstraint('network_id', 'name', name="unique scenario name"),
    )

    id = Column(Integer(), primary_key=True, index=True, nullable=False)
    name = Column(String(200),  nullable=False)
    description = Column(String(1000))
    layout = Column(Text().with_variant(mysql.TEXT(1000), 'mysql'))
    status = Column(String(1),  nullable=False, server_default=text(u"'A'"))
    network_id = Column(Integer(), ForeignKey('tNetwork.id'), index=True)
    start_time = Column(String(60))
    end_time = Column(String(60))
    locked = Column(String(1),  nullable=False, server_default=text(u"'N'"))
    time_step = Column(String(60))
    cr_date = Column(TIMESTAMP(),  nullable=False, server_default=text(u'CURRENT_TIMESTAMP'))
    created_by = Column(Integer(), ForeignKey('tUser.id'), nullable=False)

    network = relationship('Network', backref=backref("scenarios", order_by=id))

    _parents  = ['tNetwork']
    _children = ['tResourceScenario']

    def add_resource_scenario(self, resource_attr, dataset=None, source=None):
        rs_i = ResourceScenario()
        if resource_attr.id is None:
            rs_i.resourceattr = resource_attr
        else:
            rs_i.resource_attr_id = resource_attr.id

        if dataset.id is None:
            rs_i.dataset = dataset
        else:
            rs_i.dataset_id = dataset.id
        rs_i.source = source
        self.resourcescenarios.append(rs_i)

    def add_resourcegroup_item(self, ref_key, resource, group_id):
        group_item_i = ResourceGroupItem()
        group_item_i.group_id = group_id
        group_item_i.ref_key  = ref_key
        if ref_key == 'GROUP':
            group_item_i.subgroup = resource
        elif ref_key == 'NODE':
            group_item_i.node     = resource
        elif ref_key == 'LINK':
            group_item_i.link     = resource
        self.resourcegroupitems.append(group_item_i)

class Rule(Base, Inspect):
    """
        A rule is an arbitrary piece of text applied to resources
        within a scenario. A scenario itself cannot have a rule applied
        to it.
    """

    __tablename__='tRule'
    __table_args__ = (
        UniqueConstraint('scenario_id', 'name', name="unique rule name"),
    )


    id = Column(Integer(), primary_key=True, nullable=False)

    name = Column(String(60), nullable=False)
    description = Column(String(1000), nullable=False)

    cr_date = Column(TIMESTAMP(),  nullable=False, server_default=text(u'CURRENT_TIMESTAMP'))
    ref_key = Column(String(60),  nullable=False, index=True)

<<<<<<< HEAD
    value = Column(Text().with_variant(mysql.TEXT(4294967295), 'mysql'),  nullable=True)
=======

    rule_text = Column('value', Text(4294967295),  nullable=True)
>>>>>>> 0e1e92c4

    status = Column(String(1),  nullable=False, server_default=text(u"'A'"))
    scenario_id = Column(Integer(), ForeignKey('tScenario.id'),  nullable=False)

    network_id  = Column(Integer(),  ForeignKey('tNetwork.id'), index=True, nullable=True,)
    node_id     = Column(Integer(),  ForeignKey('tNode.id'), index=True, nullable=True)
    link_id     = Column(Integer(),  ForeignKey('tLink.id'), index=True, nullable=True)
    group_id    = Column(Integer(),  ForeignKey('tResourceGroup.id'), index=True, nullable=True)

    scenario = relationship('Scenario', backref=backref('rules', uselist=True, cascade="all, delete-orphan"), uselist=True, lazy='joined')

    _parents  = ['tScenario', 'tNode', 'tLink', 'tProject', 'tNetwork', 'tResourceGroup']
    _children = []

class Note(Base, Inspect):
    """
        A note is an arbitrary piece of text which can be applied
        to any resource. A note is NOT scenario dependent. It is applied
        directly to resources. A note can be applied to a scenario.
    """

    __tablename__='tNote'

    id = Column(Integer(), primary_key=True, nullable=False)
    ref_key = Column(String(60),  nullable=False, index=True)
    value = Column(LargeBinary(),  nullable=True)
    created_by = Column(Integer(), ForeignKey('tUser.id'))
    cr_date = Column(TIMESTAMP(),  nullable=False, server_default=text(u'CURRENT_TIMESTAMP'))
    scenario_id = Column(Integer(), ForeignKey('tScenario.id'),  index=True, nullable=True)
    project_id = Column(Integer(), ForeignKey('tProject.id'),  index=True, nullable=True)
    network_id  = Column(Integer(),  ForeignKey('tNetwork.id'), index=True, nullable=True,)
    node_id     = Column(Integer(),  ForeignKey('tNode.id'), index=True, nullable=True)
    link_id     = Column(Integer(),  ForeignKey('tLink.id'), index=True, nullable=True)
    group_id    = Column(Integer(),  ForeignKey('tResourceGroup.id'), index=True, nullable=True)

    scenario = relationship('Scenario', backref=backref('notes', uselist=True, cascade="all, delete-orphan"), uselist=True, lazy='joined')
    node = relationship('Node', backref=backref('notes', uselist=True, cascade="all, delete-orphan"), uselist=True, lazy='joined')
    link = relationship('Link', backref=backref('notes', uselist=True, cascade="all, delete-orphan"), uselist=True, lazy='joined')
    group = relationship('ResourceGroup', backref=backref('notes', uselist=True, cascade="all, delete-orphan"), uselist=True, lazy='joined')
    network = relationship('Network', backref=backref('notes', uselist=True, cascade="all, delete-orphan"), uselist=True, lazy='joined')
    project = relationship('Project', backref=backref('notes', uselist=True, cascade="all, delete-orphan"), uselist=True, lazy='joined')

    _parents  = ['tScenario', 'tNode', 'tLink', 'tProject', 'tNetwork', 'tResourceGroup']
    _children = []

    def set_ref(self, ref_key, ref_id):
        """
            Using a ref key and ref id set the
            reference to the appropriate resource type.
        """
        if ref_key == 'NETWORK':
            self.network_id = ref_id
        elif ref_key == 'NODE':
            self.node_id = ref_id
        elif ref_key == 'LINK':
            self.link_id = ref_id
        elif ref_key == 'GROUP':
            self.group_id = ref_id
        elif ref_key == 'SCENARIO':
            self.scenario_id = ref_id
        elif ref_key == 'PROJECT':
            self.project_id = ref_id

        else:
            raise HydraError("Ref Key %s not recognised."%ref_key)

    def get_ref_id(self):

        """
            Return the ID of the resource to which this not is attached
        """
        if self.ref_key == 'NETWORK':
            return self.network_id
        elif self.ref_key == 'NODE':
            return self.node_id
        elif self.ref_key == 'LINK':
            return self.link_id
        elif self.ref_key == 'GROUP':
            return self.group_id
        elif self.ref_key == 'SCENARIO':
            return self.scenario_id
        elif self.ref_key == 'PROJECT':
            return self.project_id

    def get_ref(self):
        """
            Return the ID of the resource to which this not is attached
        """
        if self.ref_key == 'NETWORK':
            return self.network
        elif self.ref_key == 'NODE':
            return self.node
        elif self.ref_key == 'LINK':
            return self.link
        elif self.ref_key == 'GROUP':
            return self.group
        elif self.ref_key == 'SCENARIO':
            return self.scenario
        elif self.ref_key == 'PROJECT':
            return self.project


#***************************************************
#Ownership & Permissions
#***************************************************
class ProjectOwner(Base, Inspect):
    """
    """

    __tablename__='tProjectOwner'

    user_id = Column(Integer(), ForeignKey('tUser.id'), primary_key=True, nullable=False)
    project_id = Column(Integer(), ForeignKey('tProject.id'), primary_key=True, nullable=False)
    cr_date = Column(TIMESTAMP(),  nullable=False, server_default=text(u'CURRENT_TIMESTAMP'))
    view = Column(String(1),  nullable=False)
    edit = Column(String(1),  nullable=False)
    share = Column(String(1),  nullable=False)

    user = relationship('User')
    project = relationship('Project', backref=backref('owners', order_by=user_id, uselist=True, cascade="all, delete-orphan"))

    _parents  = ['tProject', 'tUser']
    _children = []

class NetworkOwner(Base, Inspect):
    """
    """

    __tablename__='tNetworkOwner'

    user_id = Column(Integer(), ForeignKey('tUser.id'), primary_key=True, nullable=False)
    network_id = Column(Integer(), ForeignKey('tNetwork.id'), primary_key=True, nullable=False)
    cr_date = Column(TIMESTAMP(),  nullable=False, server_default=text(u'CURRENT_TIMESTAMP'))
    view = Column(String(1),  nullable=False)
    edit = Column(String(1),  nullable=False)
    share = Column(String(1),  nullable=False)

    user = relationship('User')
    network = relationship('Network', backref=backref('owners', order_by=user_id, uselist=True, cascade="all, delete-orphan"))

    _parents  = ['tNetwork', 'tUser']
    _children = []

class DatasetOwner(Base, Inspect):
    """
    """

    __tablename__='tDatasetOwner'

    user_id = Column(Integer(), ForeignKey('tUser.id'), primary_key=True, nullable=False)
    dataset_id = Column(Integer(), ForeignKey('tDataset.id'), primary_key=True, nullable=False)
    cr_date = Column(TIMESTAMP(),  nullable=False, server_default=text(u'CURRENT_TIMESTAMP'))
    view = Column(String(1),  nullable=False)
    edit = Column(String(1),  nullable=False)
    share = Column(String(1),  nullable=False)

    user = relationship('User')
    dataset = relationship('Dataset', backref=backref('owners', order_by=user_id, uselist=True, cascade="all, delete-orphan"))

    _parents  = ['tDataset', 'tUser']
    _children = []

class Perm(Base, Inspect):
    """
    """

    __tablename__='tPerm'

    id = Column(Integer(), primary_key=True, nullable=False)
    code = Column(String(60),  nullable=False)
    name = Column(String(60),  nullable=False)
    cr_date = Column(TIMESTAMP(),  nullable=False, server_default=text(u'CURRENT_TIMESTAMP'))
    roleperms = relationship('RolePerm', lazy='joined')

    _parents  = ['tRole', 'tPerm']
    _children = []

class Role(Base, Inspect):
    """
    """

    __tablename__='tRole'

    id = Column(Integer(), primary_key=True, nullable=False)
    code = Column(String(60),  nullable=False)
    name = Column(String(60),  nullable=False)
    cr_date = Column(TIMESTAMP(),  nullable=False, server_default=text(u'CURRENT_TIMESTAMP'))
    roleperms = relationship('RolePerm', lazy='joined', cascade='all')
    roleusers = relationship('RoleUser', lazy='joined', cascade='all')

    _parents  = []
    _children = ['tRolePerm', 'tRoleUser']

    @property
    def permissions(self):
        return set([rp.perm for rp in self.roleperms])


class RolePerm(Base, Inspect):
    """
    """

    __tablename__='tRolePerm'

    perm_id = Column(Integer(), ForeignKey('tPerm.id'), primary_key=True, nullable=False)
    role_id = Column(Integer(), ForeignKey('tRole.id'), primary_key=True, nullable=False)
    cr_date = Column(TIMESTAMP(),  nullable=False, server_default=text(u'CURRENT_TIMESTAMP'))

    perm = relationship('Perm', lazy='joined')
    role = relationship('Role', lazy='joined')

    _parents  = ['tRole', 'tPerm']
    _children = []

class RoleUser(Base, Inspect):
    """
    """

    __tablename__='tRoleUser'

    user_id = Column(Integer(), ForeignKey('tUser.id'), primary_key=True, nullable=False)
    role_id = Column(Integer(), ForeignKey('tRole.id'), primary_key=True, nullable=False)
    cr_date = Column(TIMESTAMP(),  nullable=False, server_default=text(u'CURRENT_TIMESTAMP'))

    user = relationship('User', lazy='joined')
    role = relationship('Role', lazy='joined')

    _parents  = ['tRole', 'tUser']
    _children = []

class User(Base, Inspect):
    """
    """

    __tablename__='tUser'

    id = Column(Integer(), primary_key=True, nullable=False)
    username = Column(String(60),  nullable=False, unique=True)
    password = Column(String(1000),  nullable=False)
    display_name = Column(String(60),  nullable=False, server_default=text(u"''"))
    last_login = Column(TIMESTAMP())
    last_edit = Column(TIMESTAMP())
    cr_date = Column(TIMESTAMP(),  nullable=False, server_default=text(u'CURRENT_TIMESTAMP'))
    roleusers = relationship('RoleUser', lazy='joined')

    _parents  = []
    _children = ['tRoleUser']

    def validate_password(self, password):
        if bcrypt.hashpw(password.encode('utf-8'), self.password.encode('utf-8')) == self.password.encode('utf-8'):
            return True
        return False

    @property
    def permissions(self):
        """Return a set with all permissions granted to the user."""
        perms = set()
        for r in self.roles:
            perms = perms | set(r.permissions)
        return perms

    @property
    def roles(self):
        """Return a set with all roles granted to the user."""
        roles = []
        for ur in self.roleusers:
            roles.append(ur.role)
        return set(roles)


def create_resourcedata_view():
    #These are for creating the resource data view (see bottom of page)
    from sqlalchemy import select
    from sqlalchemy.schema import DDLElement
    from sqlalchemy.sql import table
    from sqlalchemy.ext import compiler
    from .model import ResourceAttr, ResourceScenario, Attr, Dataset

    class CreateView(DDLElement):
        def __init__(self, name, selectable):
            self.name = name
            self.selectable = selectable

    class DropView(DDLElement):
        def __init__(self, name):
            self.name = name

    @compiler.compiles(CreateView)
    def compile(element, compiler, **kw):
        return "CREATE VIEW %s AS %s" % (element.name, compiler.sql_compiler.process(element.selectable))

    @compiler.compiles(DropView)
    def compile(element, compiler, **kw):
        return "DROP VIEW %s" % (element.name)

    def view(name, metadata, selectable):
        t = table(name)

        for c in selectable.c:
            c._make_proxy(t)

        CreateView(name, selectable).execute_at('after-create', metadata)
        DropView(name).execute_at('before-drop', metadata)
        return t


    view_qry = select([
        ResourceAttr.id,
        ResourceAttr.attr_id,
        Attr.name,
        ResourceAttr.id,
        ResourceAttr.network_id,
        ResourceAttr.node_id,
        ResourceAttr.link_id,
        ResourceAttr.group_id,
        ResourceScenario.scenario_id,
        ResourceScenario.dataset_id,
        Dataset.unit,
        Dataset.name,
        Dataset.type,
        Dataset.value]).where(ResourceScenario.resource_attr_id==ResourceAttr.attr_id).where(ResourceAttr.attr_id==Attr.id).where(ResourceScenario.dataset_id==Dataset.id)

    stuff_view = view("vResourceData", Base.metadata, view_qry)<|MERGE_RESOLUTION|>--- conflicted
+++ resolved
@@ -93,13 +93,7 @@
     hidden     = Column(String(1),  nullable=False, server_default=text(u"'N'"))
     value      = Column('value', Text().with_variant(mysql.TEXT(4294967295), 'mysql'),  nullable=True)
 
-<<<<<<< HEAD
     user = relationship('User', backref=backref("datasets", order_by=id))
-=======
-    start_time = Column(String(60),  nullable=True)
-    frequency = Column(String(10),  nullable=True)
-    value = Column('value', Text(4294967295),  nullable=True)
->>>>>>> 0e1e92c4
 
     _parents  = ['tResourceScenario']
     _children = ['tMetadata']
@@ -1358,12 +1352,7 @@
     cr_date = Column(TIMESTAMP(),  nullable=False, server_default=text(u'CURRENT_TIMESTAMP'))
     ref_key = Column(String(60),  nullable=False, index=True)
 
-<<<<<<< HEAD
     value = Column(Text().with_variant(mysql.TEXT(4294967295), 'mysql'),  nullable=True)
-=======
-
-    rule_text = Column('value', Text(4294967295),  nullable=True)
->>>>>>> 0e1e92c4
 
     status = Column(String(1),  nullable=False, server_default=text(u"'A'"))
     scenario_id = Column(Integer(), ForeignKey('tScenario.id'),  nullable=False)
